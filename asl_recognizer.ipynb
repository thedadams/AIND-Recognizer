{
 "cells": [
  {
   "cell_type": "markdown",
   "metadata": {
    "collapsed": true
   },
   "source": [
    "# Artificial Intelligence Engineer Nanodegree - Probabilistic Models\n",
    "## Project: Sign Language Recognition System\n",
    "- [Introduction](#intro)\n",
    "- [Part 1 Feature Selection](#part1_tutorial)\n",
    "    - [Tutorial](#part1_tutorial)\n",
    "    - [Features Submission](#part1_submission)\n",
    "    - [Features Unittest](#part1_test)\n",
    "- [Part 2 Train the models](#part2_tutorial)\n",
    "    - [Tutorial](#part2_tutorial)\n",
    "    - [Model Selection Score Submission](#part2_submission)\n",
    "    - [Model Score Unittest](#part2_test)\n",
    "- [Part 3 Build a Recognizer](#part3_tutorial)\n",
    "    - [Tutorial](#part3_tutorial)\n",
    "    - [Recognizer Submission](#part3_submission)\n",
    "    - [Recognizer Unittest](#part3_test)\n",
    "- [Part 4 (OPTIONAL) Improve the WER with Language Models](#part4_info)"
   ]
  },
  {
   "cell_type": "markdown",
   "metadata": {},
   "source": [
    "<a id='intro'></a>\n",
    "## Introduction\n",
    "The overall goal of this project is to build a word recognizer for American Sign Language video sequences, demonstrating the power of probabalistic models.  In particular, this project employs  [hidden Markov models (HMM's)](https://en.wikipedia.org/wiki/Hidden_Markov_model) to analyze a series of measurements taken from videos of American Sign Language (ASL) collected for research (see the [RWTH-BOSTON-104 Database](http://www-i6.informatik.rwth-aachen.de/~dreuw/database-rwth-boston-104.php)).  In this video, the right-hand x and y locations are plotted as the speaker signs the sentence.\n",
    "[![ASLR demo](http://www-i6.informatik.rwth-aachen.de/~dreuw/images/demosample.png)](https://drive.google.com/open?id=0B_5qGuFe-wbhUXRuVnNZVnMtam8)\n",
    "\n",
    "The raw data, train, and test sets are pre-defined.  You will derive a variety of feature sets (explored in Part 1), as well as implement three different model selection criterion to determine the optimal number of hidden states for each word model (explored in Part 2). Finally, in Part 3 you will implement the recognizer and compare the effects the different combinations of feature sets and model selection criteria.  \n",
    "\n",
    "At the end of each Part, complete the submission cells with implementations, answer all questions, and pass the unit tests.  Then submit the completed notebook for review!"
   ]
  },
  {
   "cell_type": "markdown",
   "metadata": {},
   "source": [
    "<a id='part1_tutorial'></a>\n",
    "## PART 1: Data\n",
    "\n",
    "### Features Tutorial\n",
    "##### Load the initial database\n",
    "A data handler designed for this database is provided in the student codebase as the `AslDb` class in the `asl_data` module.  This handler creates the initial [pandas](http://pandas.pydata.org/pandas-docs/stable/) dataframe from the corpus of data included in the `data` directory as well as dictionaries suitable for extracting data in a format friendly to the [hmmlearn](https://hmmlearn.readthedocs.io/en/latest/) library.  We'll use those to create models in Part 2.\n",
    "\n",
    "To start, let's set up the initial database and select an example set of features for the training set.  At the end of Part 1, you will create additional feature sets for experimentation. "
   ]
  },
  {
   "cell_type": "code",
   "execution_count": 1,
   "metadata": {
    "collapsed": false
   },
   "outputs": [
    {
     "data": {
      "text/html": [
       "<div>\n",
       "<table border=\"1\" class=\"dataframe\">\n",
       "  <thead>\n",
       "    <tr style=\"text-align: right;\">\n",
       "      <th></th>\n",
       "      <th></th>\n",
       "      <th>left-x</th>\n",
       "      <th>left-y</th>\n",
       "      <th>right-x</th>\n",
       "      <th>right-y</th>\n",
       "      <th>nose-x</th>\n",
       "      <th>nose-y</th>\n",
       "      <th>speaker</th>\n",
       "    </tr>\n",
       "    <tr>\n",
       "      <th>video</th>\n",
       "      <th>frame</th>\n",
       "      <th></th>\n",
       "      <th></th>\n",
       "      <th></th>\n",
       "      <th></th>\n",
       "      <th></th>\n",
       "      <th></th>\n",
       "      <th></th>\n",
       "    </tr>\n",
       "  </thead>\n",
       "  <tbody>\n",
       "    <tr>\n",
       "      <th rowspan=\"5\" valign=\"top\">98</th>\n",
       "      <th>0</th>\n",
       "      <td>149</td>\n",
       "      <td>181</td>\n",
       "      <td>170</td>\n",
       "      <td>175</td>\n",
       "      <td>161</td>\n",
       "      <td>62</td>\n",
       "      <td>woman-1</td>\n",
       "    </tr>\n",
       "    <tr>\n",
       "      <th>1</th>\n",
       "      <td>149</td>\n",
       "      <td>181</td>\n",
       "      <td>170</td>\n",
       "      <td>175</td>\n",
       "      <td>161</td>\n",
       "      <td>62</td>\n",
       "      <td>woman-1</td>\n",
       "    </tr>\n",
       "    <tr>\n",
       "      <th>2</th>\n",
       "      <td>149</td>\n",
       "      <td>181</td>\n",
       "      <td>170</td>\n",
       "      <td>175</td>\n",
       "      <td>161</td>\n",
       "      <td>62</td>\n",
       "      <td>woman-1</td>\n",
       "    </tr>\n",
       "    <tr>\n",
       "      <th>3</th>\n",
       "      <td>149</td>\n",
       "      <td>181</td>\n",
       "      <td>170</td>\n",
       "      <td>175</td>\n",
       "      <td>161</td>\n",
       "      <td>62</td>\n",
       "      <td>woman-1</td>\n",
       "    </tr>\n",
       "    <tr>\n",
       "      <th>4</th>\n",
       "      <td>149</td>\n",
       "      <td>181</td>\n",
       "      <td>170</td>\n",
       "      <td>175</td>\n",
       "      <td>161</td>\n",
       "      <td>62</td>\n",
       "      <td>woman-1</td>\n",
       "    </tr>\n",
       "  </tbody>\n",
       "</table>\n",
       "</div>"
      ],
      "text/plain": [
       "             left-x  left-y  right-x  right-y  nose-x  nose-y  speaker\n",
       "video frame                                                           \n",
       "98    0         149     181      170      175     161      62  woman-1\n",
       "      1         149     181      170      175     161      62  woman-1\n",
       "      2         149     181      170      175     161      62  woman-1\n",
       "      3         149     181      170      175     161      62  woman-1\n",
       "      4         149     181      170      175     161      62  woman-1"
      ]
     },
     "execution_count": 1,
     "metadata": {},
     "output_type": "execute_result"
    }
   ],
   "source": [
    "import numpy as np\n",
    "import pandas as pd\n",
    "from asl_data import AslDb\n",
    "\n",
    "\n",
    "asl = AslDb() # initializes the database\n",
    "asl.df.head() # displays the first five rows of the asl database, indexed by video and frame"
   ]
  },
  {
   "cell_type": "code",
   "execution_count": 2,
   "metadata": {
    "collapsed": false
   },
   "outputs": [
    {
     "data": {
      "text/plain": [
       "left-x         149\n",
       "left-y         181\n",
       "right-x        170\n",
       "right-y        175\n",
       "nose-x         161\n",
       "nose-y          62\n",
       "speaker    woman-1\n",
       "Name: (98, 1), dtype: object"
      ]
     },
     "execution_count": 2,
     "metadata": {},
     "output_type": "execute_result"
    }
   ],
   "source": [
    "asl.df.ix[98,1]  # look at the data available for an individual frame"
   ]
  },
  {
   "cell_type": "markdown",
   "metadata": {},
   "source": [
    "The frame represented by video 98, frame 1 is shown here:\n",
    "![Video 98](http://www-i6.informatik.rwth-aachen.de/~dreuw/database/rwth-boston-104/overview/images/orig/098-start.jpg)"
   ]
  },
  {
   "cell_type": "markdown",
   "metadata": {},
   "source": [
    "##### Feature selection for training the model\n",
    "The objective of feature selection when training a model is to choose the most relevant variables while keeping the model as simple as possible, thus reducing training time.  We can use the raw features already provided or derive our own and add columns to the pandas dataframe `asl.df` for selection. As an example, in the next cell a feature named `'grnd-ry'` is added. This feature is the difference between the right-hand y value and the nose y value, which serves as the \"ground\" right y value. "
   ]
  },
  {
   "cell_type": "code",
   "execution_count": 3,
   "metadata": {
    "collapsed": false
   },
   "outputs": [
    {
     "data": {
      "text/html": [
       "<div>\n",
       "<table border=\"1\" class=\"dataframe\">\n",
       "  <thead>\n",
       "    <tr style=\"text-align: right;\">\n",
       "      <th></th>\n",
       "      <th></th>\n",
       "      <th>left-x</th>\n",
       "      <th>left-y</th>\n",
       "      <th>right-x</th>\n",
       "      <th>right-y</th>\n",
       "      <th>nose-x</th>\n",
       "      <th>nose-y</th>\n",
       "      <th>speaker</th>\n",
       "      <th>grnd-ry</th>\n",
       "    </tr>\n",
       "    <tr>\n",
       "      <th>video</th>\n",
       "      <th>frame</th>\n",
       "      <th></th>\n",
       "      <th></th>\n",
       "      <th></th>\n",
       "      <th></th>\n",
       "      <th></th>\n",
       "      <th></th>\n",
       "      <th></th>\n",
       "      <th></th>\n",
       "    </tr>\n",
       "  </thead>\n",
       "  <tbody>\n",
       "    <tr>\n",
       "      <th rowspan=\"5\" valign=\"top\">98</th>\n",
       "      <th>0</th>\n",
       "      <td>149</td>\n",
       "      <td>181</td>\n",
       "      <td>170</td>\n",
       "      <td>175</td>\n",
       "      <td>161</td>\n",
       "      <td>62</td>\n",
       "      <td>woman-1</td>\n",
       "      <td>113</td>\n",
       "    </tr>\n",
       "    <tr>\n",
       "      <th>1</th>\n",
       "      <td>149</td>\n",
       "      <td>181</td>\n",
       "      <td>170</td>\n",
       "      <td>175</td>\n",
       "      <td>161</td>\n",
       "      <td>62</td>\n",
       "      <td>woman-1</td>\n",
       "      <td>113</td>\n",
       "    </tr>\n",
       "    <tr>\n",
       "      <th>2</th>\n",
       "      <td>149</td>\n",
       "      <td>181</td>\n",
       "      <td>170</td>\n",
       "      <td>175</td>\n",
       "      <td>161</td>\n",
       "      <td>62</td>\n",
       "      <td>woman-1</td>\n",
       "      <td>113</td>\n",
       "    </tr>\n",
       "    <tr>\n",
       "      <th>3</th>\n",
       "      <td>149</td>\n",
       "      <td>181</td>\n",
       "      <td>170</td>\n",
       "      <td>175</td>\n",
       "      <td>161</td>\n",
       "      <td>62</td>\n",
       "      <td>woman-1</td>\n",
       "      <td>113</td>\n",
       "    </tr>\n",
       "    <tr>\n",
       "      <th>4</th>\n",
       "      <td>149</td>\n",
       "      <td>181</td>\n",
       "      <td>170</td>\n",
       "      <td>175</td>\n",
       "      <td>161</td>\n",
       "      <td>62</td>\n",
       "      <td>woman-1</td>\n",
       "      <td>113</td>\n",
       "    </tr>\n",
       "  </tbody>\n",
       "</table>\n",
       "</div>"
      ],
      "text/plain": [
       "             left-x  left-y  right-x  right-y  nose-x  nose-y  speaker  \\\n",
       "video frame                                                              \n",
       "98    0         149     181      170      175     161      62  woman-1   \n",
       "      1         149     181      170      175     161      62  woman-1   \n",
       "      2         149     181      170      175     161      62  woman-1   \n",
       "      3         149     181      170      175     161      62  woman-1   \n",
       "      4         149     181      170      175     161      62  woman-1   \n",
       "\n",
       "             grnd-ry  \n",
       "video frame           \n",
       "98    0          113  \n",
       "      1          113  \n",
       "      2          113  \n",
       "      3          113  \n",
       "      4          113  "
      ]
     },
     "execution_count": 3,
     "metadata": {},
     "output_type": "execute_result"
    }
   ],
   "source": [
    "asl.df['grnd-ry'] = asl.df['right-y'] - asl.df['nose-y']\n",
    "asl.df.head()  # the new feature 'grnd-ry' is now in the frames dictionary"
   ]
  },
  {
   "cell_type": "markdown",
   "metadata": {},
   "source": [
    "##### Try it!"
   ]
  },
  {
   "cell_type": "code",
   "execution_count": 4,
   "metadata": {
    "collapsed": false
   },
   "outputs": [
    {
     "name": "stdout",
     "output_type": "stream",
     "text": [
      "asl.df sample\n"
     ]
    },
    {
     "data": {
      "text/html": [
       "<div>\n",
       "<table border=\"1\" class=\"dataframe\">\n",
       "  <thead>\n",
       "    <tr style=\"text-align: right;\">\n",
       "      <th></th>\n",
       "      <th></th>\n",
       "      <th>left-x</th>\n",
       "      <th>left-y</th>\n",
       "      <th>right-x</th>\n",
       "      <th>right-y</th>\n",
       "      <th>nose-x</th>\n",
       "      <th>nose-y</th>\n",
       "      <th>speaker</th>\n",
       "      <th>grnd-ry</th>\n",
       "      <th>grnd-rx</th>\n",
       "      <th>grnd-ly</th>\n",
       "      <th>grnd-lx</th>\n",
       "    </tr>\n",
       "    <tr>\n",
       "      <th>video</th>\n",
       "      <th>frame</th>\n",
       "      <th></th>\n",
       "      <th></th>\n",
       "      <th></th>\n",
       "      <th></th>\n",
       "      <th></th>\n",
       "      <th></th>\n",
       "      <th></th>\n",
       "      <th></th>\n",
       "      <th></th>\n",
       "      <th></th>\n",
       "      <th></th>\n",
       "    </tr>\n",
       "  </thead>\n",
       "  <tbody>\n",
       "    <tr>\n",
       "      <th rowspan=\"5\" valign=\"top\">98</th>\n",
       "      <th>0</th>\n",
       "      <td>149</td>\n",
       "      <td>181</td>\n",
       "      <td>170</td>\n",
       "      <td>175</td>\n",
       "      <td>161</td>\n",
       "      <td>62</td>\n",
       "      <td>woman-1</td>\n",
       "      <td>113</td>\n",
       "      <td>9</td>\n",
       "      <td>119</td>\n",
       "      <td>-12</td>\n",
       "    </tr>\n",
       "    <tr>\n",
       "      <th>1</th>\n",
       "      <td>149</td>\n",
       "      <td>181</td>\n",
       "      <td>170</td>\n",
       "      <td>175</td>\n",
       "      <td>161</td>\n",
       "      <td>62</td>\n",
       "      <td>woman-1</td>\n",
       "      <td>113</td>\n",
       "      <td>9</td>\n",
       "      <td>119</td>\n",
       "      <td>-12</td>\n",
       "    </tr>\n",
       "    <tr>\n",
       "      <th>2</th>\n",
       "      <td>149</td>\n",
       "      <td>181</td>\n",
       "      <td>170</td>\n",
       "      <td>175</td>\n",
       "      <td>161</td>\n",
       "      <td>62</td>\n",
       "      <td>woman-1</td>\n",
       "      <td>113</td>\n",
       "      <td>9</td>\n",
       "      <td>119</td>\n",
       "      <td>-12</td>\n",
       "    </tr>\n",
       "    <tr>\n",
       "      <th>3</th>\n",
       "      <td>149</td>\n",
       "      <td>181</td>\n",
       "      <td>170</td>\n",
       "      <td>175</td>\n",
       "      <td>161</td>\n",
       "      <td>62</td>\n",
       "      <td>woman-1</td>\n",
       "      <td>113</td>\n",
       "      <td>9</td>\n",
       "      <td>119</td>\n",
       "      <td>-12</td>\n",
       "    </tr>\n",
       "    <tr>\n",
       "      <th>4</th>\n",
       "      <td>149</td>\n",
       "      <td>181</td>\n",
       "      <td>170</td>\n",
       "      <td>175</td>\n",
       "      <td>161</td>\n",
       "      <td>62</td>\n",
       "      <td>woman-1</td>\n",
       "      <td>113</td>\n",
       "      <td>9</td>\n",
       "      <td>119</td>\n",
       "      <td>-12</td>\n",
       "    </tr>\n",
       "  </tbody>\n",
       "</table>\n",
       "</div>"
      ],
      "text/plain": [
       "             left-x  left-y  right-x  right-y  nose-x  nose-y  speaker  \\\n",
       "video frame                                                              \n",
       "98    0         149     181      170      175     161      62  woman-1   \n",
       "      1         149     181      170      175     161      62  woman-1   \n",
       "      2         149     181      170      175     161      62  woman-1   \n",
       "      3         149     181      170      175     161      62  woman-1   \n",
       "      4         149     181      170      175     161      62  woman-1   \n",
       "\n",
       "             grnd-ry  grnd-rx  grnd-ly  grnd-lx  \n",
       "video frame                                      \n",
       "98    0          113        9      119      -12  \n",
       "      1          113        9      119      -12  \n",
       "      2          113        9      119      -12  \n",
       "      3          113        9      119      -12  \n",
       "      4          113        9      119      -12  "
      ]
     },
     "metadata": {},
     "output_type": "display_data"
    },
    {
     "data": {
      "text/html": [
       "<font color=green>Correct!</font><br/>"
      ],
      "text/plain": [
       "<IPython.core.display.HTML object>"
      ]
     },
     "execution_count": 4,
     "metadata": {},
     "output_type": "execute_result"
    }
   ],
   "source": [
    "from asl_utils import test_features_tryit\n",
    "# TODO add df columns for 'grnd-rx', 'grnd-ly', 'grnd-lx' representing differences between hand and nose locations\n",
    "asl.df['grnd-rx'] = asl.df['right-x'] - asl.df['nose-x']\n",
    "asl.df['grnd-ly'] = asl.df['left-y'] - asl.df['nose-y']\n",
    "asl.df['grnd-lx'] = asl.df['left-x'] - asl.df['nose-x']\n",
    "# test the code\n",
    "test_features_tryit(asl)"
   ]
  },
  {
   "cell_type": "code",
   "execution_count": 5,
   "metadata": {
    "collapsed": false
   },
   "outputs": [
    {
     "data": {
      "text/plain": [
       "[9, 113, -12, 119]"
      ]
     },
     "execution_count": 5,
     "metadata": {},
     "output_type": "execute_result"
    }
   ],
   "source": [
    "# collect the features into a list\n",
    "features_ground = ['grnd-rx','grnd-ry','grnd-lx','grnd-ly']\n",
    " #show a single set of features for a given (video, frame) tuple\n",
    "[asl.df.ix[98,1][v] for v in features_ground]"
   ]
  },
  {
   "cell_type": "markdown",
   "metadata": {},
   "source": [
    "##### Build the training set\n",
    "Now that we have a feature list defined, we can pass that list to the `build_training` method to collect the features for all the words in the training set.  Each word in the training set has multiple examples from various videos.  Below we can see the unique words that have been loaded into the training set:"
   ]
  },
  {
   "cell_type": "code",
   "execution_count": 6,
   "metadata": {
    "collapsed": false
   },
   "outputs": [
    {
     "name": "stdout",
     "output_type": "stream",
     "text": [
      "Training words: ['JOHN', 'WRITE', 'HOMEWORK', 'IX-1P', 'SEE', 'YESTERDAY', 'IX', 'LOVE', 'MARY', 'CAN', 'GO', 'GO1', 'FUTURE', 'GO2', 'PARTY', 'FUTURE1', 'HIT', 'BLAME', 'FRED', 'FISH', 'WONT', 'EAT', 'BUT', 'CHICKEN', 'VEGETABLE', 'CHINA', 'PEOPLE', 'PREFER', 'BROCCOLI', 'LIKE', 'LEAVE', 'SAY', 'BUY', 'HOUSE', 'KNOW', 'CORN', 'CORN1', 'THINK', 'NOT', 'PAST', 'LIVE', 'CHICAGO', 'CAR', 'SHOULD', 'DECIDE', 'VISIT', 'MOVIE', 'WANT', 'SELL', 'TOMORROW', 'NEXT-WEEK', 'NEW-YORK', 'LAST-WEEK', 'WILL', 'FINISH', 'ANN', 'READ', 'BOOK', 'CHOCOLATE', 'FIND', 'SOMETHING-ONE', 'POSS', 'BROTHER', 'ARRIVE', 'HERE', 'GIVE', 'MAN', 'NEW', 'COAT', 'WOMAN', 'GIVE1', 'HAVE', 'FRANK', 'BREAK-DOWN', 'SEARCH-FOR', 'WHO', 'WHAT', 'LEG', 'FRIEND', 'CANDY', 'BLUE', 'SUE', 'BUY1', 'STOLEN', 'OLD', 'STUDENT', 'VIDEOTAPE', 'BORROW', 'MOTHER', 'POTATO', 'TELL', 'BILL', 'THROW', 'APPLE', 'NAME', 'SHOOT', 'SAY-1P', 'SELF', 'GROUP', 'JANA', 'TOY1', 'MANY', 'TOY', 'ALL', 'BOY', 'TEACHER', 'GIRL', 'BOX', 'GIVE2', 'GIVE3', 'GET', 'PUTASIDE']\n"
     ]
    }
   ],
   "source": [
    "training = asl.build_training(features_ground)\n",
    "print(\"Training words: {}\".format(training.words))"
   ]
  },
  {
   "cell_type": "markdown",
   "metadata": {},
   "source": [
    "The training data in `training` is an object of class `WordsData` defined in the `asl_data` module.  in addition to the `words` list, data can be accessed with the `get_all_sequences`, `get_all_Xlengths`, `get_word_sequences`, and `get_word_Xlengths` methods. We need the `get_word_Xlengths` method to train multiple sequences with the `hmmlearn` library.  In the following example, notice that there are two lists; the first is a concatenation of all the sequences(the X portion) and the second is a list of the sequence lengths(the Lengths portion)."
   ]
  },
  {
   "cell_type": "code",
   "execution_count": 7,
   "metadata": {
    "collapsed": false
   },
   "outputs": [
    {
     "data": {
      "text/plain": [
       "(array([[-11,  48,   7, 120],\n",
       "        [-11,  48,   8, 109],\n",
       "        [ -8,  49,  11,  98],\n",
       "        [ -7,  50,   7,  87],\n",
       "        [ -4,  54,   7,  77],\n",
       "        [ -4,  54,   6,  69],\n",
       "        [ -4,  54,   6,  69],\n",
       "        [-13,  52,   6,  69],\n",
       "        [-13,  52,   6,  69],\n",
       "        [ -8,  51,   6,  69],\n",
       "        [ -8,  51,   6,  69],\n",
       "        [ -8,  51,   6,  69],\n",
       "        [ -8,  51,   6,  69],\n",
       "        [ -8,  51,   6,  69],\n",
       "        [-10,  59,   7,  71],\n",
       "        [-15,  64,   9,  77],\n",
       "        [-17,  75,  13,  81],\n",
       "        [ -4,  48,  -4, 113],\n",
       "        [ -2,  53,  -4, 113],\n",
       "        [ -4,  55,   2,  98],\n",
       "        [ -4,  58,   2,  98],\n",
       "        [ -1,  59,   2,  89],\n",
       "        [ -1,  59,  -1,  84],\n",
       "        [ -1,  59,  -1,  84],\n",
       "        [ -7,  63,  -1,  84],\n",
       "        [ -7,  63,  -1,  84],\n",
       "        [ -7,  63,   3,  83],\n",
       "        [ -7,  63,   3,  83],\n",
       "        [ -7,  63,   3,  83],\n",
       "        [ -7,  63,   3,  83],\n",
       "        [ -7,  63,   3,  83],\n",
       "        [ -7,  63,   3,  83],\n",
       "        [ -7,  63,   3,  83],\n",
       "        [ -4,  70,   3,  83],\n",
       "        [ -4,  70,   3,  83],\n",
       "        [ -2,  73,   5,  90],\n",
       "        [ -3,  79,  -4,  96],\n",
       "        [-15,  98,  13, 135],\n",
       "        [ -6,  93,  12, 128],\n",
       "        [ -2,  89,  14, 118],\n",
       "        [  5,  90,  10, 108],\n",
       "        [  4,  86,   7, 105],\n",
       "        [  4,  86,   7, 105],\n",
       "        [  4,  86,  13, 100],\n",
       "        [ -3,  82,  14,  96],\n",
       "        [ -3,  82,  14,  96],\n",
       "        [  6,  89,  16, 100],\n",
       "        [  6,  89,  16, 100],\n",
       "        [  7,  85,  17, 111]]), [17, 20, 12])"
      ]
     },
     "execution_count": 7,
     "metadata": {},
     "output_type": "execute_result"
    }
   ],
   "source": [
    "training.get_word_Xlengths('CHOCOLATE')"
   ]
  },
  {
   "cell_type": "markdown",
   "metadata": {},
   "source": [
    "###### More feature sets\n",
    "So far we have a simple feature set that is enough to get started modeling.  However, we might get better results if we manipulate the raw values a bit more, so we will go ahead and set up some other options now for experimentation later.  For example, we could normalize each speaker's range of motion with grouped statistics using [Pandas stats](http://pandas.pydata.org/pandas-docs/stable/api.html#api-dataframe-stats) functions and [pandas groupby](http://pandas.pydata.org/pandas-docs/stable/generated/pandas.DataFrame.groupby.html).  Below is an example for finding the means of all speaker subgroups."
   ]
  },
  {
   "cell_type": "code",
   "execution_count": 8,
   "metadata": {
    "collapsed": false,
    "scrolled": true
   },
   "outputs": [
    {
     "data": {
      "text/html": [
       "<div>\n",
       "<table border=\"1\" class=\"dataframe\">\n",
       "  <thead>\n",
       "    <tr style=\"text-align: right;\">\n",
       "      <th></th>\n",
       "      <th>left-x</th>\n",
       "      <th>left-y</th>\n",
       "      <th>right-x</th>\n",
       "      <th>right-y</th>\n",
       "      <th>nose-x</th>\n",
       "      <th>nose-y</th>\n",
       "      <th>grnd-ry</th>\n",
       "      <th>grnd-rx</th>\n",
       "      <th>grnd-ly</th>\n",
       "      <th>grnd-lx</th>\n",
       "    </tr>\n",
       "    <tr>\n",
       "      <th>speaker</th>\n",
       "      <th></th>\n",
       "      <th></th>\n",
       "      <th></th>\n",
       "      <th></th>\n",
       "      <th></th>\n",
       "      <th></th>\n",
       "      <th></th>\n",
       "      <th></th>\n",
       "      <th></th>\n",
       "      <th></th>\n",
       "    </tr>\n",
       "  </thead>\n",
       "  <tbody>\n",
       "    <tr>\n",
       "      <th>man-1</th>\n",
       "      <td>206.248203</td>\n",
       "      <td>218.679449</td>\n",
       "      <td>155.464350</td>\n",
       "      <td>150.371031</td>\n",
       "      <td>175.031756</td>\n",
       "      <td>61.642600</td>\n",
       "      <td>88.728430</td>\n",
       "      <td>-19.567406</td>\n",
       "      <td>157.036848</td>\n",
       "      <td>31.216447</td>\n",
       "    </tr>\n",
       "    <tr>\n",
       "      <th>woman-1</th>\n",
       "      <td>164.661438</td>\n",
       "      <td>161.271242</td>\n",
       "      <td>151.017865</td>\n",
       "      <td>117.332462</td>\n",
       "      <td>162.655120</td>\n",
       "      <td>57.245098</td>\n",
       "      <td>60.087364</td>\n",
       "      <td>-11.637255</td>\n",
       "      <td>104.026144</td>\n",
       "      <td>2.006318</td>\n",
       "    </tr>\n",
       "    <tr>\n",
       "      <th>woman-2</th>\n",
       "      <td>183.214509</td>\n",
       "      <td>176.527232</td>\n",
       "      <td>156.866295</td>\n",
       "      <td>119.835714</td>\n",
       "      <td>170.318973</td>\n",
       "      <td>58.022098</td>\n",
       "      <td>61.813616</td>\n",
       "      <td>-13.452679</td>\n",
       "      <td>118.505134</td>\n",
       "      <td>12.895536</td>\n",
       "    </tr>\n",
       "  </tbody>\n",
       "</table>\n",
       "</div>"
      ],
      "text/plain": [
       "             left-x      left-y     right-x     right-y      nose-x  \\\n",
       "speaker                                                               \n",
       "man-1    206.248203  218.679449  155.464350  150.371031  175.031756   \n",
       "woman-1  164.661438  161.271242  151.017865  117.332462  162.655120   \n",
       "woman-2  183.214509  176.527232  156.866295  119.835714  170.318973   \n",
       "\n",
       "            nose-y    grnd-ry    grnd-rx     grnd-ly    grnd-lx  \n",
       "speaker                                                          \n",
       "man-1    61.642600  88.728430 -19.567406  157.036848  31.216447  \n",
       "woman-1  57.245098  60.087364 -11.637255  104.026144   2.006318  \n",
       "woman-2  58.022098  61.813616 -13.452679  118.505134  12.895536  "
      ]
     },
     "execution_count": 8,
     "metadata": {},
     "output_type": "execute_result"
    }
   ],
   "source": [
    "df_means = asl.df.groupby('speaker').mean()\n",
    "df_means"
   ]
  },
  {
   "cell_type": "markdown",
   "metadata": {},
   "source": [
    "To select a mean that matches by speaker, use the pandas [map](http://pandas.pydata.org/pandas-docs/stable/generated/pandas.Series.map.html) method:"
   ]
  },
  {
   "cell_type": "code",
   "execution_count": 9,
   "metadata": {
    "collapsed": false
   },
   "outputs": [
    {
     "data": {
      "text/html": [
       "<div>\n",
       "<table border=\"1\" class=\"dataframe\">\n",
       "  <thead>\n",
       "    <tr style=\"text-align: right;\">\n",
       "      <th></th>\n",
       "      <th></th>\n",
       "      <th>left-x</th>\n",
       "      <th>left-y</th>\n",
       "      <th>right-x</th>\n",
       "      <th>right-y</th>\n",
       "      <th>nose-x</th>\n",
       "      <th>nose-y</th>\n",
       "      <th>speaker</th>\n",
       "      <th>grnd-ry</th>\n",
       "      <th>grnd-rx</th>\n",
       "      <th>grnd-ly</th>\n",
       "      <th>grnd-lx</th>\n",
       "      <th>left-x-mean</th>\n",
       "    </tr>\n",
       "    <tr>\n",
       "      <th>video</th>\n",
       "      <th>frame</th>\n",
       "      <th></th>\n",
       "      <th></th>\n",
       "      <th></th>\n",
       "      <th></th>\n",
       "      <th></th>\n",
       "      <th></th>\n",
       "      <th></th>\n",
       "      <th></th>\n",
       "      <th></th>\n",
       "      <th></th>\n",
       "      <th></th>\n",
       "      <th></th>\n",
       "    </tr>\n",
       "  </thead>\n",
       "  <tbody>\n",
       "    <tr>\n",
       "      <th rowspan=\"5\" valign=\"top\">98</th>\n",
       "      <th>0</th>\n",
       "      <td>149</td>\n",
       "      <td>181</td>\n",
       "      <td>170</td>\n",
       "      <td>175</td>\n",
       "      <td>161</td>\n",
       "      <td>62</td>\n",
       "      <td>woman-1</td>\n",
       "      <td>113</td>\n",
       "      <td>9</td>\n",
       "      <td>119</td>\n",
       "      <td>-12</td>\n",
       "      <td>164.661438</td>\n",
       "    </tr>\n",
       "    <tr>\n",
       "      <th>1</th>\n",
       "      <td>149</td>\n",
       "      <td>181</td>\n",
       "      <td>170</td>\n",
       "      <td>175</td>\n",
       "      <td>161</td>\n",
       "      <td>62</td>\n",
       "      <td>woman-1</td>\n",
       "      <td>113</td>\n",
       "      <td>9</td>\n",
       "      <td>119</td>\n",
       "      <td>-12</td>\n",
       "      <td>164.661438</td>\n",
       "    </tr>\n",
       "    <tr>\n",
       "      <th>2</th>\n",
       "      <td>149</td>\n",
       "      <td>181</td>\n",
       "      <td>170</td>\n",
       "      <td>175</td>\n",
       "      <td>161</td>\n",
       "      <td>62</td>\n",
       "      <td>woman-1</td>\n",
       "      <td>113</td>\n",
       "      <td>9</td>\n",
       "      <td>119</td>\n",
       "      <td>-12</td>\n",
       "      <td>164.661438</td>\n",
       "    </tr>\n",
       "    <tr>\n",
       "      <th>3</th>\n",
       "      <td>149</td>\n",
       "      <td>181</td>\n",
       "      <td>170</td>\n",
       "      <td>175</td>\n",
       "      <td>161</td>\n",
       "      <td>62</td>\n",
       "      <td>woman-1</td>\n",
       "      <td>113</td>\n",
       "      <td>9</td>\n",
       "      <td>119</td>\n",
       "      <td>-12</td>\n",
       "      <td>164.661438</td>\n",
       "    </tr>\n",
       "    <tr>\n",
       "      <th>4</th>\n",
       "      <td>149</td>\n",
       "      <td>181</td>\n",
       "      <td>170</td>\n",
       "      <td>175</td>\n",
       "      <td>161</td>\n",
       "      <td>62</td>\n",
       "      <td>woman-1</td>\n",
       "      <td>113</td>\n",
       "      <td>9</td>\n",
       "      <td>119</td>\n",
       "      <td>-12</td>\n",
       "      <td>164.661438</td>\n",
       "    </tr>\n",
       "  </tbody>\n",
       "</table>\n",
       "</div>"
      ],
      "text/plain": [
       "             left-x  left-y  right-x  right-y  nose-x  nose-y  speaker  \\\n",
       "video frame                                                              \n",
       "98    0         149     181      170      175     161      62  woman-1   \n",
       "      1         149     181      170      175     161      62  woman-1   \n",
       "      2         149     181      170      175     161      62  woman-1   \n",
       "      3         149     181      170      175     161      62  woman-1   \n",
       "      4         149     181      170      175     161      62  woman-1   \n",
       "\n",
       "             grnd-ry  grnd-rx  grnd-ly  grnd-lx  left-x-mean  \n",
       "video frame                                                   \n",
       "98    0          113        9      119      -12   164.661438  \n",
       "      1          113        9      119      -12   164.661438  \n",
       "      2          113        9      119      -12   164.661438  \n",
       "      3          113        9      119      -12   164.661438  \n",
       "      4          113        9      119      -12   164.661438  "
      ]
     },
     "execution_count": 9,
     "metadata": {},
     "output_type": "execute_result"
    }
   ],
   "source": [
    "asl.df['left-x-mean'] = asl.df['speaker'].map(df_means['left-x'])\n",
    "asl.df.head()"
   ]
  },
  {
   "cell_type": "markdown",
   "metadata": {},
   "source": [
    "##### Try it!"
   ]
  },
  {
   "cell_type": "code",
   "execution_count": 10,
   "metadata": {
    "collapsed": false
   },
   "outputs": [
    {
     "name": "stdout",
     "output_type": "stream",
     "text": [
      "df_std\n"
     ]
    },
    {
     "data": {
      "text/html": [
       "<div>\n",
       "<table border=\"1\" class=\"dataframe\">\n",
       "  <thead>\n",
       "    <tr style=\"text-align: right;\">\n",
       "      <th></th>\n",
       "      <th>left-x</th>\n",
       "      <th>left-y</th>\n",
       "      <th>right-x</th>\n",
       "      <th>right-y</th>\n",
       "      <th>nose-x</th>\n",
       "      <th>nose-y</th>\n",
       "      <th>grnd-ry</th>\n",
       "      <th>grnd-rx</th>\n",
       "      <th>grnd-ly</th>\n",
       "      <th>grnd-lx</th>\n",
       "      <th>left-x-mean</th>\n",
       "    </tr>\n",
       "    <tr>\n",
       "      <th>speaker</th>\n",
       "      <th></th>\n",
       "      <th></th>\n",
       "      <th></th>\n",
       "      <th></th>\n",
       "      <th></th>\n",
       "      <th></th>\n",
       "      <th></th>\n",
       "      <th></th>\n",
       "      <th></th>\n",
       "      <th></th>\n",
       "      <th></th>\n",
       "    </tr>\n",
       "  </thead>\n",
       "  <tbody>\n",
       "    <tr>\n",
       "      <th>man-1</th>\n",
       "      <td>15.154425</td>\n",
       "      <td>36.328485</td>\n",
       "      <td>18.901917</td>\n",
       "      <td>54.902340</td>\n",
       "      <td>6.654573</td>\n",
       "      <td>5.520045</td>\n",
       "      <td>53.487999</td>\n",
       "      <td>20.269032</td>\n",
       "      <td>36.572749</td>\n",
       "      <td>15.080360</td>\n",
       "      <td>0.0</td>\n",
       "    </tr>\n",
       "    <tr>\n",
       "      <th>woman-1</th>\n",
       "      <td>17.573442</td>\n",
       "      <td>26.594521</td>\n",
       "      <td>16.459943</td>\n",
       "      <td>34.667787</td>\n",
       "      <td>3.549392</td>\n",
       "      <td>3.538330</td>\n",
       "      <td>33.972660</td>\n",
       "      <td>16.764706</td>\n",
       "      <td>27.117393</td>\n",
       "      <td>17.328941</td>\n",
       "      <td>0.0</td>\n",
       "    </tr>\n",
       "    <tr>\n",
       "      <th>woman-2</th>\n",
       "      <td>15.388711</td>\n",
       "      <td>28.825025</td>\n",
       "      <td>14.890288</td>\n",
       "      <td>39.649111</td>\n",
       "      <td>4.099760</td>\n",
       "      <td>3.416167</td>\n",
       "      <td>39.128572</td>\n",
       "      <td>16.191324</td>\n",
       "      <td>29.320655</td>\n",
       "      <td>15.050938</td>\n",
       "      <td>0.0</td>\n",
       "    </tr>\n",
       "  </tbody>\n",
       "</table>\n",
       "</div>"
      ],
      "text/plain": [
       "            left-x     left-y    right-x    right-y    nose-x    nose-y  \\\n",
       "speaker                                                                   \n",
       "man-1    15.154425  36.328485  18.901917  54.902340  6.654573  5.520045   \n",
       "woman-1  17.573442  26.594521  16.459943  34.667787  3.549392  3.538330   \n",
       "woman-2  15.388711  28.825025  14.890288  39.649111  4.099760  3.416167   \n",
       "\n",
       "           grnd-ry    grnd-rx    grnd-ly    grnd-lx  left-x-mean  \n",
       "speaker                                                           \n",
       "man-1    53.487999  20.269032  36.572749  15.080360          0.0  \n",
       "woman-1  33.972660  16.764706  27.117393  17.328941          0.0  \n",
       "woman-2  39.128572  16.191324  29.320655  15.050938          0.0  "
      ]
     },
     "metadata": {},
     "output_type": "display_data"
    },
    {
     "data": {
      "text/html": [
       "<font color=green>Correct!</font><br/>"
      ],
      "text/plain": [
       "<IPython.core.display.HTML object>"
      ]
     },
     "execution_count": 10,
     "metadata": {},
     "output_type": "execute_result"
    }
   ],
   "source": [
    "from asl_utils import test_std_tryit\n",
    "# TODO Create a dataframe named `df_std` with standard deviations grouped by speaker\n",
    "df_std = asl.df.groupby('speaker').std()\n",
    "# test the code\n",
    "test_std_tryit(df_std)"
   ]
  },
  {
   "cell_type": "markdown",
   "metadata": {},
   "source": [
    "<a id='part1_submission'></a>\n",
    "### Features Implementation Submission\n",
    "Implement four feature sets and answer the question that follows.\n",
    "- normalized Cartesian coordinates\n",
    "    - use *mean* and *standard deviation* statistics and the [standard score](https://en.wikipedia.org/wiki/Standard_score) equation to account for speakers with different heights and arm length\n",
    "    \n",
    "- polar coordinates\n",
    "    - calculate polar coordinates with [Cartesian to polar equations](https://en.wikipedia.org/wiki/Polar_coordinate_system#Converting_between_polar_and_Cartesian_coordinates)\n",
    "    - use the [np.arctan2](https://docs.scipy.org/doc/numpy-1.10.0/reference/generated/numpy.arctan2.html) function and *swap the x and y axes* to move the $0$ to $2\\pi$ discontinuity to 12 o'clock instead of 3 o'clock;  in other words, the normal break in radians value from $0$ to $2\\pi$ occurs directly to the left of the speaker's nose, which may be in the signing area and interfere with results.  By swapping the x and y axes, that discontinuity move to directly above the speaker's head, an area not generally used in signing.\n",
    "\n",
    "- delta difference\n",
    "    - as described in Thad's lecture, use the difference in values between one frame and the next frames as features\n",
    "    - pandas [diff method](http://pandas.pydata.org/pandas-docs/stable/generated/pandas.DataFrame.diff.html) and [fillna method](http://pandas.pydata.org/pandas-docs/stable/generated/pandas.DataFrame.fillna.html) will be helpful for this one\n",
    "\n",
    "- custom features\n",
    "    - These are your own design; combine techniques used above or come up with something else entirely. We look forward to seeing what you come up with! \n",
    "    Some ideas to get you started:\n",
    "        - normalize using a [feature scaling equation](https://en.wikipedia.org/wiki/Feature_scaling)\n",
    "        - normalize the polar coordinates\n",
    "        - adding additional deltas\n"
   ]
  },
  {
   "cell_type": "code",
   "execution_count": 11,
   "metadata": {
    "collapsed": false
   },
   "outputs": [],
   "source": [
    "# TODO add features for normalized by speaker values of left, right, x, y\n",
    "# Name these 'norm-rx', 'norm-ry', 'norm-lx', and 'norm-ly'\n",
    "# using Z-score scaling (X-Xmean)/Xstd\n",
    "\n",
    "features_norm = ['norm-rx', 'norm-ry', 'norm-lx','norm-ly']\n",
    "z_scores = asl.df.groupby('speaker').transform(lambda x: (x - x.mean()) / x.std())\n",
    "asl.df['norm-rx'] = z_scores['right-x']\n",
    "asl.df['norm-ry'] = z_scores['right-y']\n",
    "asl.df['norm-lx'] = z_scores['left-x']\n",
    "asl.df['norm-ly'] = z_scores['left-y']"
   ]
  },
  {
   "cell_type": "code",
   "execution_count": 12,
   "metadata": {
    "collapsed": false
   },
   "outputs": [],
   "source": [
    "# TODO add features for polar coordinate values where the nose is the origin\n",
    "# Name these 'polar-rr', 'polar-rtheta', 'polar-lr', and 'polar-ltheta'\n",
    "# Note that 'polar-rr' and 'polar-rtheta' refer to the radius and angle\n",
    "\n",
    "features_polar = ['polar-rr', 'polar-rtheta', 'polar-lr', 'polar-ltheta']\n",
    "asl.df['polar-rr'] = np.hypot(asl.df['right-x'] - asl.df['nose-x'], asl.df['right-y'] - asl.df['nose-y'])\n",
    "asl.df['polar-rtheta'] = np.arctan2(asl.df['right-x'] - asl.df['nose-x'], asl.df['right-y'] - asl.df['nose-y'])\n",
    "asl.df['polar-lr'] = np.hypot(asl.df['left-x'] - asl.df['nose-x'], asl.df['left-y'] - asl.df['nose-y'])\n",
    "asl.df['polar-ltheta'] = np.arctan2(asl.df['left-x'] - asl.df['nose-x'], asl.df['left-y'] - asl.df['nose-y'])"
   ]
  },
  {
   "cell_type": "code",
   "execution_count": 13,
   "metadata": {
    "collapsed": false
   },
   "outputs": [],
   "source": [
    "# TODO add features for left, right, x, y differences by one time step, i.e. the \"delta\" values discussed in the lecture\n",
    "# Name these 'delta-rx', 'delta-ry', 'delta-lx', and 'delta-ly'\n",
    "\n",
    "features_delta = ['delta-rx', 'delta-ry', 'delta-lx', 'delta-ly']\n",
    "asl.df['delta-rx'] = asl.df['right-x'].diff(1).fillna(0)\n",
    "asl.df['delta-ry'] = asl.df['right-y'].diff(1).fillna(0)\n",
    "asl.df['delta-lx'] = asl.df['left-x'].diff(1).fillna(0)\n",
    "asl.df['delta-ly'] = asl.df['left-y'].diff(1).fillna(0)"
   ]
  },
  {
   "cell_type": "code",
   "execution_count": 14,
   "metadata": {
    "collapsed": false
   },
   "outputs": [],
   "source": [
    "# TODO add features of your own design, which may be a combination of the above or something else\n",
    "# Name these whatever you would like\n",
    "\n",
<<<<<<< HEAD
    "# TODO define a list named 'features_custom' for building the training set\n",
    "features_custom = ['dist-x', 'dist-y']\n",
    "asl.df['dist-x'] = np.hypot(asl.df['right-x'], asl.df['left-x'])\n",
    "asl.df['dist-y'] = np.hypot(asl.df['right-y'], asl.df['left-y'])\n"
=======
    "# TODO define a list named 'features_custom' for building the training set"
>>>>>>> 1a64b38a
   ]
  },
  {
   "cell_type": "markdown",
   "metadata": {},
   "source": [
    "**Question 1:**  What custom features did you choose for the features_custom set and why?\n",
    "\n",
    "**Answer 1:**"
   ]
  },
  {
   "cell_type": "markdown",
   "metadata": {},
   "source": [
    "<a id='part1_test'></a>\n",
    "### Features Unit Testing\n",
    "Run the following unit tests as a sanity check on the defined \"ground\", \"norm\", \"polar\", and 'delta\"\n",
    "feature sets.  The test simply looks for some valid values but is not exhaustive.  However, the project should not be submitted if these tests don't pass."
   ]
  },
  {
   "cell_type": "code",
   "execution_count": 15,
   "metadata": {
    "collapsed": false
   },
   "outputs": [
    {
     "name": "stderr",
     "output_type": "stream",
     "text": [
      "....\n",
      "----------------------------------------------------------------------\n",
      "Ran 4 tests in 0.018s\n",
      "\n",
      "OK\n"
     ]
    },
    {
     "data": {
      "text/plain": [
       "<unittest.runner.TextTestResult run=4 errors=0 failures=0>"
      ]
     },
     "execution_count": 15,
     "metadata": {},
     "output_type": "execute_result"
    }
   ],
   "source": [
    "import unittest\n",
    "# import numpy as np\n",
    "\n",
    "class TestFeatures(unittest.TestCase):\n",
    "    \n",
    "    def test_features_ground(self):\n",
    "        sample = (asl.df.ix[98, 1][features_ground]).tolist()\n",
    "        self.assertEqual(sample, [9, 113, -12, 119])\n",
    "        \n",
    "    def test_features_norm(self):\n",
    "        sample = (asl.df.ix[98, 1][features_norm]).tolist()\n",
    "        np.testing.assert_almost_equal(sample, [ 1.153,  1.663, -0.891,  0.742], 3)\n",
    "\n",
    "    def test_features_polar(self):\n",
    "        sample = (asl.df.ix[98,1][features_polar]).tolist()\n",
    "        np.testing.assert_almost_equal(sample, [113.3578, 0.0794, 119.603, -0.1005], 3)\n",
    "\n",
    "    def test_features_delta(self):\n",
    "        sample = (asl.df.ix[98, 0][features_delta]).tolist()\n",
    "        self.assertEqual(sample, [0, 0, 0, 0])\n",
    "        sample = (asl.df.ix[98, 18][features_delta]).tolist()\n",
    "        self.assertTrue(sample in [[-16, -5, -2, 4], [-14, -9, 0, 0]], \"Sample value found was {}\".format(sample))\n",
    "                         \n",
    "suite = unittest.TestLoader().loadTestsFromModule(TestFeatures())\n",
    "unittest.TextTestRunner().run(suite)"
   ]
  },
  {
   "cell_type": "markdown",
   "metadata": {
    "collapsed": true
   },
   "source": [
    "<a id='part2_tutorial'></a>\n",
    "## PART 2: Model Selection\n",
    "### Model Selection Tutorial\n",
    "The objective of Model Selection is to tune the number of states for each word HMM prior to testing on unseen data.  In this section you will explore three methods: \n",
    "- Log likelihood using cross-validation folds (CV)\n",
    "- Bayesian Information Criterion (BIC)\n",
    "- Discriminative Information Criterion (DIC) "
   ]
  },
  {
   "cell_type": "markdown",
   "metadata": {},
   "source": [
    "##### Train a single word\n",
    "Now that we have built a training set with sequence data, we can \"train\" models for each word.  As a simple starting example, we train a single word using Gaussian hidden Markov models (HMM).   By using the `fit` method during training, the [Baum-Welch Expectation-Maximization](https://en.wikipedia.org/wiki/Baum%E2%80%93Welch_algorithm) (EM) algorithm is invoked iteratively to find the best estimate for the model *for the number of hidden states specified* from a group of sample seequences. For this example, we *assume* the correct number of hidden states is 3, but that is just a guess.  How do we know what the \"best\" number of states for training is?  We will need to find some model selection technique to choose the best parameter."
   ]
  },
  {
   "cell_type": "code",
   "execution_count": 16,
   "metadata": {
    "collapsed": false
   },
   "outputs": [
    {
     "name": "stdout",
     "output_type": "stream",
     "text": [
      "Number of states trained in model for BOOK is 3\n",
      "logL = -2331.1138127433205\n"
     ]
    }
   ],
   "source": [
    "import warnings\n",
    "from hmmlearn.hmm import GaussianHMM\n",
    "\n",
    "def train_a_word(word, num_hidden_states, features):\n",
    "    \n",
    "    warnings.filterwarnings(\"ignore\", category=DeprecationWarning)\n",
    "    training = asl.build_training(features)  \n",
    "    X, lengths = training.get_word_Xlengths(word)\n",
    "    model = GaussianHMM(n_components=num_hidden_states, n_iter=1000).fit(X, lengths)\n",
    "    logL = model.score(X, lengths)\n",
    "    return model, logL\n",
    "\n",
    "demoword = 'BOOK'\n",
    "model, logL = train_a_word(demoword, 3, features_ground)\n",
    "print(\"Number of states trained in model for {} is {}\".format(demoword, model.n_components))\n",
    "print(\"logL = {}\".format(logL))"
   ]
  },
  {
   "cell_type": "markdown",
   "metadata": {},
   "source": [
    "The HMM model has been trained and information can be pulled from the model, including means and variances for each feature and hidden state.  The [log likelihood](http://math.stackexchange.com/questions/892832/why-we-consider-log-likelihood-instead-of-likelihood-in-gaussian-distribution) for any individual sample or group of samples can also be calculated with the `score` method."
   ]
  },
  {
   "cell_type": "code",
   "execution_count": 17,
   "metadata": {
    "collapsed": false
   },
   "outputs": [
    {
     "name": "stdout",
     "output_type": "stream",
     "text": [
      "Number of states trained in model for BOOK is 3\n",
      "hidden state #0\n",
      "mean =  [ -3.46504869  50.66686933  14.02391587  52.04731066]\n",
      "variance =  [ 49.12346305  43.04799144  39.35109609  47.24195772]\n",
      "\n",
      "hidden state #1\n",
      "mean =  [ -11.45300909   94.109178     19.03512475  102.2030162 ]\n",
      "variance =  [  77.403668    203.35441965   26.68898447  156.12444034]\n",
      "\n",
      "hidden state #2\n",
      "mean =  [ -1.12415027  69.44164191  17.02866283  77.7231196 ]\n",
      "variance =  [ 19.70434594  16.83041492  30.51552305  11.03678246]\n",
      "\n"
     ]
    }
   ],
   "source": [
    "def show_model_stats(word, model):\n",
    "    print(\"Number of states trained in model for {} is {}\".format(word, model.n_components))    \n",
    "    variance=np.array([np.diag(model.covars_[i]) for i in range(model.n_components)])    \n",
    "    for i in range(model.n_components):  # for each hidden state\n",
    "        print(\"hidden state #{}\".format(i))\n",
    "        print(\"mean = \", model.means_[i])\n",
    "        print(\"variance = \", variance[i])\n",
    "        print()\n",
    "    \n",
    "show_model_stats(demoword, model)"
   ]
  },
  {
   "cell_type": "markdown",
   "metadata": {},
   "source": [
    "##### Try it!\n",
    "Experiment by changing the feature set, word, and/or num_hidden_states values in the next cell to see changes in values.  "
   ]
  },
  {
   "cell_type": "code",
   "execution_count": 18,
   "metadata": {
    "collapsed": false
   },
   "outputs": [
    {
     "name": "stdout",
     "output_type": "stream",
     "text": [
      "Number of states trained in model for MAN is 3\n",
      "hidden state #0\n",
      "mean =  [ 241.83907114  218.33530746]\n",
      "variance =  [ 13.23448352   7.14729932]\n",
      "\n",
      "hidden state #1\n",
      "mean =  [ 236.62180517  191.58879899]\n",
      "variance =  [  1.59834316  62.01998143]\n",
      "\n",
      "hidden state #2\n",
      "mean =  [ 231.60574596  209.43081253]\n",
      "variance =  [ 23.88578044   4.38453167]\n",
      "\n",
      "logL = -143.67807793684793\n"
     ]
    }
   ],
   "source": [
    "my_testword = 'MAN'\n",
    "model, logL = train_a_word(my_testword, 3, features_custom) # Experiment here with different parameters\n",
    "show_model_stats(my_testword, model)\n",
    "print(\"logL = {}\".format(logL))"
   ]
  },
  {
   "cell_type": "markdown",
   "metadata": {},
   "source": [
    "##### Visualize the hidden states\n",
    "We can plot the means and variances for each state and feature.  Try varying the number of states trained for the HMM model and examine the variances.  Are there some models that are \"better\" than others?  How can you tell?  We would like to hear what you think in the classroom online."
   ]
  },
  {
   "cell_type": "code",
   "execution_count": 19,
   "metadata": {
    "collapsed": false
   },
   "outputs": [],
   "source": [
    "%matplotlib inline"
   ]
  },
  {
   "cell_type": "code",
   "execution_count": 20,
   "metadata": {
    "collapsed": false
   },
   "outputs": [
    {
     "data": {
      "image/png": "iVBORw0KGgoAAAANSUhEUgAAAX0AAAEICAYAAACzliQjAAAABHNCSVQICAgIfAhkiAAAAAlwSFlz\nAAALEgAACxIB0t1+/AAAIABJREFUeJzsnXeYVEXWuN8zGYacJcggoICKIAisEbMoa0RQMaMsuq77\nc3XddU3gp2ta1/Dpt+qqq4AJ46rLLhgYw6oIKAZEZMg5DWmGMOn8/qjbcmm7Z3pmeuZ295z3ee7T\nfavqVp1zw6m6p+pWiapiGIZhNAzSghbAMAzDqD/M6BuGYTQgzOgbhmE0IMzoG4ZhNCDM6BuGYTQg\nzOgbhmE0IMzoGzVCRBqJyNsislVEXglanrpERMaLyORK4ueJyNAocUNFZGUlxz4rInfGQUzDiAkz\n+kmMiCwVkRIRaRMW/pWIqIjkhYWP98IHh4Vf6oXfGBa+MpoxA0YA7YHWqnpuLfWo1KjWBSLSSkTe\nEJFiEVkmIhfUNC9VPVBV8+MoXp3iXese1UifLyJXxKnsKSJykohki8jasLhsEXlGRLaJyFoR+V08\nyjT2xox+8rMEOD+0IyIHA43DE4mIABcDhd5vOIXAjSLSNMZyuwI/qmpZtSWOMyKSUYPDHgNKcBXX\naOBvInJgXAUzIjEAmA30Bb4LixsP9MTdW8fi7sdT6lW6BoAZ/eRnEnsb8UuAiRHSHQXsA1wLnCci\nWWHx84HPgCpbVyIyAbgNGCUiRSIyxgu/XETmi8hmEZkmIl19xzwsIiu8VtwcETnKCz8F+JMvr6+9\n8KUicoLv+J/eBkQkz2utjhGR5cAHXvgQEflURLaIyNeVuFxygXOAW1W1SFU/Ad4CLqpE7SwRmSgi\n2z13zkBffj/J6rm9nvXOwffAYWFl9xeRL718XgZywuKHi8hcT4dPRaRvWDk3iMg3nlvtZRHZ63hf\n2h4i8qGXbqNXFiLykZfka+98jxKRliLyjohs8OR+R0Q6e+nvwt07j3rpH/XCe4nIuyJSKCILRGRk\nJecuJFNLQFS1EBgIfBmW5BLgf1R1s6rOB/4OXFpVvkY1UVXbknQDlgInAAuA3kA6sBLXUlIgz5f2\naWAKkAlsAs7xxV0KfAL0AzYDrbzwlcDQKGWPByb79s8ACjw5MoBbgE998RcCrb2464G1QE6kvPy6\nRSoPyPP0mwjkAo2ATp5ep+IaMyd6+20jyN4f2BEWdgPwdiW67vLyTgfuBj6PJCtwD/Ax0ArogmvN\nrvTisoBlwHXedRgBlAJ3+uRaDwz2yrnEyzvbV84XQEcv//nAuCgyvwjc7J2LHOBIX5wCPXz7rXGV\nYGOgKfAK8KYvPh+4wrefC6wALvOuZ39gI9AniizHA1uAItzb1Rbvt9j7fwzQ0pOrve+4EcC3QT9n\nqbZZSz81CLX2T8QZglX+SBFpDJwLvKCqpcCrRHDxqOpc4F3gDzWQYRxwt6rOV+fy+TPQL9TaV9XJ\nqrpJVctU9QEgGzigBuX4Ga+qxaq6E1epTFXVqapaoarv4twIp0Y4rgmwLSxsK87gReMTL+9y3Pk+\nJEq6kcBdqlqoqiuAR3xxQ3DG/iFVLVXVV4FZvvixwBOqOlNVy1X1OWC3d1yIR1R1tbrW8tu4ijoS\npbjKv6Oq7lL3NhMR77q8pqo7VHU7cBfOEEdjOLBUVf/hXc+vgNdw91ik/N9X1RbAm16aTrgKrI2q\ntlDVD3HXBNx1wPc/VnejESNm9FODScAFuBZ7JNfOWUAZMNXbfx4YJiJtI6S9DbhKRNpXU4auwMOe\nW2ILro9AcA84nltivudu2AI0B9pEzy4mVoSVf26ofK+MI3EurXCKgGZhYc2A7ZWU5e903AHkROlL\n6Bgm17KwuFXqNWMjxHcFrg/ToYt3XDQ5mhCZG3Hn/wvPHXV5lHSISGMRecLr0N4GfAS0EJH0KId0\nBQaHyTka6BAl/5VemvOB53BvM12BNSLyVy9Zkffrvy5VXROjBtSkA8xIMFR1mYgswbVqx0RIcgnO\nOCx3/bkIrsV5AfBwWF4/iMjrONdAdViBa+E+Hx7h+e9vxL3mz1PVChHZ7MkB7rU+nGL27pCOZFD8\nx60AJqnqlTHI+iOQISI9VXWhF3YIMC+GY6tiDc5Qh/LaNyyuk4iIz/DvCyzy/ofO4V21FUJV1wJX\nAojIkcB7IvKRqhZESH497q1rsKquFZF+wFdEvz4rgA9V9cQYZeksIkOACap6sog8iLsPnvKl2Swi\na3DX4V0vOF7XxPBhLf3UYQxwnKoW+wNFpBPO2A7HuQL64R6me4k8igdgAs5f26Ia5T8O3CTeCBgR\naS4iodf9prg3jQ04Y3sbe7fo1gF5IuK/H+fiOpwzvU7TEVWUPxn4pYicLCLpIpIjbox85/CE3jl6\nHbhDRHJF5Ahcn8SkaugbjSm489DSK/s3vrjPcOfhWk+vs4FBvvi/A+NEZLA4ckXkNIl9RNVPiMi5\nPt034wx3hbe/DtjPl7wpsBPYIiKtgNvDsgtP/w6wv4hc5OmRKSKHiUjvSkQawJ6O20NxrrdwJgK3\neOeuF67SerYyPY3qY0Y/RVDVRaoa6UG6CJirqtNVdW1ow/ma+4rIQRHyWoIzgLnVKP8NXEXykuci\n+A4Y5kVPA/6Da2Evw3WK+l0goY+7NolIyDDcCnTHGawJwAtVlL8CZ7j/hKtcVgC/J/o9fjWuA3g9\nrtPzKlWNR6tyAk7HJcB0fBWJqpYAZ+PccIXAKFzlE4qfjTN0j+L0LqDmo1cOA2aKSBFuZNJvVXWx\nFzceeM5zzYwEHsKdi43A57hr5edhYIQ3sucRz+9/EnAesBrncroX108TjQHAl+JeNXsRuQV/O+6t\nZxnwIXC/qobLYtQS2du9aBiGYaQy1tI3DMNoQJjRNwzDaECY0TcMw2hAmNE3DMNoQCTcOP02bdpo\nXl5eIGUXFxeTmxvzgJWkINV0SjV9IPV0SjV9IDl0mjNnzkZVjfTB5V4knNHPy8tj9uxIIw/rnvz8\nfIYOHRpI2XVFqumUavpA6umUavpAcugkIsuqTpWARt8wDEd5Kcx/DTYvhrQMt7U/BLodByJVH28Y\nkTCjbxgJRukO+PJp+OwvsHX5z+M7/wKGjof9TjTjb1QfM/qGkUBsXACTT4aty2DfI+HUx5xx13Io\n2w3fvwIf3+XSdD8Jzn0Vsm0eSqMaxDR6R0RO8RZKKBCRP0aIP1rcwhBlIjIiLO4SEVnobZfES3DD\nSDVWz4Z/HAllO+HiD+Cyj2H/4ZCRDZmNoVFLGDAWfrMQTnkYFr8Pk06AnYVBS24kE1UafW961cdw\n86j0Ac4XkT5hyZbj5gh5IezY0ORNg3ETS93urZ5jGIaPxe/Dc8dCVhO47BPodmz0tOlZMPhaGPU6\nrP0anj0GitZGT28YfmJp6Q8CClR1sTdh1Eu4ia1+QlWXquo37JnFL8TJwLveghKbcVOm2pqXhuGj\nqKAJLw6HFt3g8v9C656xHXfA6XDBv2DzEldh7A5fFsYwIhCLT78Te8+IuBLXco+FSMd2Ck8kImNx\nqwbRvn178vPzY8w+vhQVFQVWdl2Rajqlmj5lRRl8e2t/0prspvuE2cz5sdTNRRor6dD7f1rwzQ2H\n8PSZG+h96/eBd+6m2jWC1NIpITpyVfVJ4EmAgQMHalDjYZNhLG51STWdUkkfVXj5LCjdUMFlH6XR\n5fAjapbRUGi7G96/qR2HjWjHYVfHVcxqk0rXKEQq6RSLe2cVbiWgEJ0JW4O1jo41jJTm0/thwT9h\nv3GL6XJ47fI64kboeSpMu851CBtGNGIx+rOAniLSTUSycAsnvBVj/tOAk7yVcFriFl6YVjNRDSN1\nWDsX3v8T9DkXOp2zstb5SRqcORFy28MrI6GkuOpjjIZJlUZfVcuAa3DGej4wRVXnicgdInI6gLdU\n2krcSvdPiMg879hC4H9wFccs4A4vzDAaLBXl8PaV0LgNDH8ifh9YNW4NZ0+GLUvgwwnxydNIPWLy\n6avqVGBqWNhtvv+zcK6bSMc+AzxTCxkNI6X44lHngjnnRTf2Pp50PRr6XwGf/RUOHg0dDolv/kby\nY1MrG0Y9snU5fHAz9BgGB46qmzJOvBcatYJ3fuXeKgzDjxl9w6gnVGHqNYDCaf9Xd/PmNGoFJz8I\nq2bCnCfrpgwjeTGjbxj1xMKp8OPbMHQCtMir27IOvgD2OwHe/yMUr6/bsozkwoy+YdQD5aUw/Xpo\nvT8M/m3dlycCwx51M3bOuL3uyzOSBzP6hlEPzHkCNi2AE++H9Mz6KbPNATDwKvjySVg/r37KNBIf\nM/qGUcfs3Az5t7vFT/b/Zf2WfcztkN0M3r2hfss1Ehcz+oZRx3z0P87wn/TX+l/0pHFrOPpWKPiP\n2wzDjL5h1CGFBW5cfv8xwY2ZP+zX0LI7TL8BKsqCkcFIHMzoG0Yd8sHNzod/7B3ByZCRDSfeBxvm\nwdxng5PDSAzM6BtGHbFqFsybAr+4HpruE6wsvc6CzkNc30LpjmBlMYLFjL5h1AGq8N4foHFbODwB\nOlFF4IT7YPtq+PzhoKUxgsSMvmHUAYumwdIZrhM1u1nQ0ji6HuVGD/33HtixKWhpjKAwo28Ycaai\n3LXyW+4HA38VtDR7c/zdUFIEH/85aEmMoDCjbxhx5tvnYd03cNxdbhHzRKLdgXDIpTDrUdiyNGhp\njCAwo28YcaR0J3xwC3QcCAeODFqayBw7ASTdjSwyGh5m9A0jjsx8BLatcNMtSII+Xc06w5Dr4NsX\nbGnFhkiC3paGkXzs2Aif/Bn2Hw55Q4OWpnKO9EYWvft7N9LIaDiY0TeMOPHRna6T9IR7g5akarKb\nuXl5lubDwn8FLY1Rn8Rk9EXkFBFZICIFIvLHCPHZIvKyFz9TRPK88DwR2Skic73t8fiKbxiJQeEi\nmPV/brqFtn2CliY2Box1Uz2/e6NNz9CQqNLoi0g68BgwDOgDnC8i4bf1GGCzqvYAHgT8bZ1FqtrP\n28bFSW7DSCimX+9G6gxNogXJ0zPh+Htg43xbYashEUtLfxBQoKqLVbUEeAk4IyzNGcBz3v9XgeNF\n6ns+QcMIhkXvwoJ/wtG3BD/dQnXpdSbkHQszboWdhUFLY9QHolX04ojICOAUVb3C278IGKyq1/jS\nfOelWentLwIGA02AecCPwDbgFlX9OEIZY4GxAO3btx/w0ksvxUG16lNUVESTJk0CKbuuSDWdEk2f\nijJhzhUDqShN47B/fEFaVvV7RYPWqWhxLnOuHEjH01fT87cLa59fgl2jeJAMOh177LFzVHVglQlV\ntdINGAE85du/CHg0LM13QGff/iKgDZANtPbCBgArgGaVlTdgwAANihkzZgRWdl2Rajolmj6fPaQ6\nHtUf/lnzPBJBp39dozohTXXt17XPKxH0iTfJoBMwW6uw56oak3tnFdDFt9/ZC4uYRkQygObAJlXd\nraqbvMpljlcZ7B9DmYaR8BRvcLNWdj+p/lfEijfHToCclvDva20IZ6oTi9GfBfQUkW4ikgWcB7wV\nluYt4BLv/wjgA1VVEWnrdQQjIvsBPYHF8RHdMILl3RugtBhOfqj+V8SKN41awXF3wrIP4bsXg5bG\nqEuqNPqqWgZcA0wD5gNTVHWeiNwhIqd7yZ4GWotIAfA7IDSs82jgGxGZi+vgHaeq1l1kJD0F0+Dr\niXDEH6Bt76CliQ+HXgmdBsF/fus+NDNSk4xYEqnqVGBqWNhtvv+7gHMjHPca8FotZTSMhKKkCN75\nFbQ+wI3YSRXS0uH0p+GJQ53hP/v5oCUy6gL7ItcwqskHt8LWZXD6U5CRE7Q08aXdQXDUzW5enh/f\nCVoaoy4wo28Y1WDl5zDzYRh4Nex7ZNDS1A1H3eSM/zvjYPe2oKUx4o0ZfcOIkV1b4fXR0LwLnHB3\n0NLUHelZzs1TtAb+dbWN5kk1zOgbRgyowjtjYcsyOOfFxFkCsa7oNMhNyPbt8/DVM0FLY8QTM/qG\nEQNf/h3mTXHDGrscHrQ09cNRN0O34+Hf18C6b4OWxogXZvQNowrWfeNGs3Q/CY64MWhp6o+0dDeC\nJ7s5vDrSjVoykh8z+oZRCdtXw4u/hJwWcObExF0Nq65o0h7OeQE2LoA3LnKLvhvJTQO7hQ0jdnZv\nhxdOgx2b4Px3nAFsiHQ7Dk5+EH5406ZpSAVi+jjLMBoa5aXwyrnOl33+29BxQNASBcuQ38L2VfDp\n/W6N3aNuCloio6aY0TeMMMpL4M1LYNE0+OVT0HNY0BIlBifc49xdH/wJGrd2K28ZyYcZfcPwUVIM\nr4yAgv+4tW4PHRO0RImDpMEZz7jFVt75lZuf58ibkn+yuYaG+fQNw2NnIUw6ERZNh+FPNqyROrGS\nngXnvQkHj4YPbnajmrQiaKmM6mAtfcMAVs2C1y+ArcthxBToc07QEiUu6Vlw1kTIbQ+f/xW2LIHT\nn4HctkFLZsSCtfSNBo1WwH/vg2cOh7LdcPH7ZvBjQdLg5Adg2P+6N6PH+7rppo3Ex4y+0WBZNQue\nPQbe+4NbIHzc16k7iVpdMegauHIWNGoNz58Cb/8KSgqzghbLqAQz+kaDo3ARvHY+PDXIfXR0+jPO\npdOoZdCSJSft+zrDP+Q6mPsMzBw9mA9utRk6ExUz+kaDoKIMFrwFz58K/9sTfvgnHHULXFsA/S+z\nESi1JbMRnPxX+PV8aP2LTXx8J/y1s5ueefWcoKUz/MTUkSsipwAPA+nAU6p6T1h8NjARGABsAkap\n6lIv7iZgDFAOXKuq5vkz6oVdW2Dxe7BwqtuK10GTfdxqVwPHQdOOQUuYerTqAX1u+54D/tKOmY+4\nJSXnPAFtD4Sep0KPYbDvEa4z2AiGKo2+t7D5Y8CJwEpgloi8parf+5KNATarag8ROQ+4FxglIn1w\nC6kfCHQE3hOR/VXVZvAw4kZJEWxeApsXQWEBrP3KtS43/QiomzenxynQZyTsPxzSM4OWOPXZ51A4\n81k45SG3Ctf81+Dzh9wXvenZziW0z6HQ/hBo1R1adIMWXa0yqA9iaekPAgpUdTGAiLwEnAH4jf4Z\nwHjv/6vAoyIiXvhLqrobWOItnD4I+Cw+4u9hxyZY/G7t8lj/fTu+WxsfeRKF+tJpr/lYNEq4F6e6\n51crvK3cTeYV+q0odV/GlpdA6U4o2wmlO2Dloj6svMe14ndsgKJ1UFq8dxHNOsM+A9xY8m7HQefB\nkGaDkwMhpwUcdrXbSopgyQew7CNXMc972b0F7JW+JeS2c8M/s5u7dQuymkJmY7c0ZUaOqxjSMyEt\n013XtHSQdPeLuJFFIt5/7zfEz9x4lcX5qK/nqPm+dT91dyyPQidghW9/JTA4WhpVLRORrUBrL/zz\nsGM7hRcgImOBsQDt27cnPz8/RvH3sO2Hpnx1VW0nSOnD/FrmkHgkv06SWUF6djlpORWk5TRiV5Nt\npOeWkdWtlHaHlpDVspScDjvJ6biLRh13ktmsDHB1z+JSWPxJsPJXRVFRUY3u+USlUn2aQdZw2Hc4\ndFEo2ZjNzjU57Fqdw651OZRuyaJ0cyZbt2ZSvi6D8h3plO3IoKIkjYrdaWhZUN2Q9fMctT12PX1u\n+77qhLUgIdo/qvok8CTAwIEDdejQodXOo3QwHF79w/biiy++YNCgQbXLJMGoK5127trJFdeN5LPZ\nHzH0iJN45qFXqtei8lphku61zNJ8LbaMPS259EyQtDRCYw7y8z+jJvdHbRg/fjwFBQVMnjw5YvyB\nBx7IY489FlGu/Px8LrzwQlauXBnx2EsvvZTy8nImTZoUT5EDJT8/v86u0U9vgaXut6JszxviT2+N\nFXu/Tf5E2FtnZXHh1JdtyGrajmad2tVpGbEY/VVAF99+Zy8sUpqVIpIBNMd16MZybFzIbARtetUu\nj8Zrd9Q6j/okLy+P1atXs3r1atq0afNTeP/+/Zk7dy5Lliyh8b57dBo/fjwTJkzg888/Z/DgPS9r\nzz77LJdddhn33nsvN964Z+6Bzp07M3ny5IgP8KRJr7K5eB2FmzeRkVG7tkNVRrUuKCwsZMyYMUyf\nPp02bdpw9913c8EFF9Qor3nz5sVZurpFRFi4cCE9evSIKf3QoUO58MILueKKK2pd9siRI7niiis4\n5phj6Nq1K2vX7vGZTJkyhYceeoi5c+cyaNCgiG8LaZ4bJyOn1qJUi2SzDZUhWsXk2J4R/xE4Hmew\nZwEXqOo8X5pfAwer6jivI/dsVR0pIgcCL+D8+B2B94GelXXkisgGYFnt1KoxbYCNAZVdEw7GtVHW\nextAI6A7kA18CzRjj04H40ZgFQLLffm0xlXO6h0Tmk2lL7AE2B6h7H2AHC++tnT05I0lr3hdo264\n94+lQGOgB/ADsKuW8oXT1CvrmyjxebjGV0EN8q4pA4DvgN0xpj8A14iL9bxXdo0OAubjzmdnnG0J\n0RR3LnJw9+2CGMurD5LBNnRV1aonw1DVKjfgVNzFWQTc7IXdAZzu/c8BXsHduF8A+/mOvdk7bgEw\nLJbygtqA2UHLUE15lwK3ALN8YX/xzrniDMpsL/xoYCcwGvcAZ/mOuRT4BHgbuN0XvhIYGqHcCUAJ\nUAoUAWO88MtxD/RmYJp3E4aOeRjX77MNmAMc5YWfEpbX1z7dTvAdPx6YDMz29FLcqLHlwEdemiHA\np8AW4OtIsnvpcr0y9/eFTQLuiZJ+PDAFNyx5OzAPGBh2HU7w/jcCnvXOwffA74GVvrT9gS+9fF4G\nXgJW++KHA3M9HT4F+oaVcwOuAtnqHZ8TReYewIdeuo3Ay174R965K/bO9yigJfAOsMGT+x2gs5f+\nLtxw611e+ke98F7Au7gGxAJgZFXPkVfOYu//VcB9UdJdAeQH/XyFyZRUtqFSXYIWIJG2ZLuwIWPj\nPXS9ca34lUBXfm70n/YMVybO6J/jy+dSnNHv5z30rbzwiEbfixsPTPbtn4Gr9HvjWmu3AJ/64i/E\nvVFkANcDa0MGKzwvv27h5bG30Z+IM+CNcAMENuEaKGm4IcabgLYRZO8P7AgLuwF4uxJdd3l5pwN3\nA59HkhW4B/gYaIV7e/oOz+gDWbi32Ou86zACV9mt9sm1HjdQIh24xMs721fOF7g3j1a4CnZcFJlf\nxFX+abhG2ZG+OAV6+PZbA+fg3nia4hpwb/ri84ErfPu5uAr8Mu969sdVLH0iPUc4L8EWXKVR4v0v\nwVU8W4BjwtKb0a/Dzb7ITQ0mARfjDN18wvpNRKQxcC7wgqqW4obVXhyeiarOxbXe/lADGcYBd6vq\nfFUtA/4M9BORrl7ek1V1k6qWqeoDuNf7A2pQjp/xqlqsqjtxlcpUVZ2qqhWq+i6ugjg1wnFNcG8c\nfrbiDF40PvHyLsed70OipBsJ3KWqhaq6AnjEFzcEZ+wfUtVSVX0V5y4NMRZ4QlVnqmq5qj6Hc8EM\n8aV5RFVXq2oh7s2sXxQ5SnGVf0dV3aWqUccwedflNVXdoarbca37Y6Klx72NLFXVf3jX8yvgNdw9\nFin/91W1BfCml6YTrgJro6otVPXDSsoy4owZ/b15MmgBasgk4AJci31iWNyTwFlAGTDVC3seGCYi\nkfx/twFXiUh1V4TtCjwsIltEZAvutV/whuiKyA0iMl9EtnrxzXF+0uriv0b+ocRdgXND5XtlHInr\newinCOcz9tOMyH0XIfyjtHcAOV5/Vzgdw+RaFha3Sr2moy/+K58O14fp0MU7LpocTaLIeyPu/H8h\nIvNE5PIo6RCRxiLyhIgsE5FtOBdQC+/DzEh0BQaHyTka6ODF7/UcichKL835wHO4t5muwBoR+Ws0\nuRKMZLUNPyMhhmwmCuqGjiYdqrpMRJbgWrVjwuKeFJHpOOOw3H0zh+BanBfgfO3+9D+IyOs410B1\nWIFr4T4fHiEiR+GM0PHAPFWtEJHN7BnIGWk0QTHO3RCig0+fvAjHrQAmqeqVMcj6I5AhIj1VdaEX\ndgjOV19b1uAMdSivfcPiOomI+Az/vsAM73/oHN5VWyFUdS1wJYCIHIn7Gv4jVY3UYXw97q1rsKqu\nFZF+uIoo2vVZAXyoqidGKfvJsP3OIjIEmKCqJ4vIg7j74Kma6lffJKttiIS19FOHMcBxqrrX96ki\n0glnbIfjXAH9cAbuXiK4eDwm4Py1LapR/uPATd6ILUSkuYiEXveb4t40NuCM7W3s3dJeB+SJiP9+\nnAucJyKZIjIQ5/+ujMnAL0XkZBFJF5EcERkqIp3DE3rn6HXgDhHJFZEjcH0S8RgsPwV3Hlp6Zf/G\nF/cZ7jxc6+l1Nm5kW4i/A+NEZLA4ckXkNBGpzO0UERE516f7ZpzhDo3KWgfs50veFNfJv0VEWgG3\nh2UXnv4dYH8RucjTI1NEDhOR3pWINADXgQ1wKM71Fi5zuojk4Bqjad41tEkz4owZ/RRBVRep6s8e\nJOAiYK6qTlfVtaEN52vuKyIHRchrCc4A5laj/DdwFclLnovgOyC0pPg04D+4FvYyXKeo3wXyive7\nSURChuFW3NDTzbhK6IUqyl+BM9x/wlUuK3AjZ6Ld41fjOoDX4zo9r1LfMORaMAGn4xJgOr6KRFVL\ngLNxbrhC3MiZ133xs3Gt80dxehd4aWvCYcBMESkC3gJ+q95UKriO6ec818xI4CHcudiI+4L+P2F5\nPQyMEJHNIvKI5/c/CTev1mqcy+leXD9NNAYAX3rTs/Qi8lvVRbjK52/AUd7/v1dLa6NKqhynbxiG\nYaQO1tI3DMNoQJjRNwzDaECY0TcMw2hAmNE3DMNoQCTcOP02bdpoXl5eIGUXFxeTmxvzgJWkINV0\nSjV9IPV0SjV9IDl0mjNnzkaNYcK1hDP6eXl5zJ4daeRh3VOX84AHRarplGr6QOrplGr6QHLoJCIx\nzU6ccEbfMBKdnZSwjEKWUcguShnOwaSbp9RIEszoG0Y1+J41vOp9WCoIitKXTnSr0TRChlH/WPPE\nMKrBXFbQnEZcwi+4gRNIJ42FP61fYxiJjxl9w4iRcipYRiE9aUdXWtGILLrSigIz+kYSYUbfMGJk\nFVsopZxutP4prAft2Egxm9kRoGSGETtm9A0jRpZ4S6Tm+Yx+T9oBWGvfSBrM6BtGjCxmI/vQnEZk\n/RTWmlyr89VnAAAgAElEQVRa0dj8+kbSYEbfMGKghDJWsSXiKJ0etGMpmyilPADJDKN6mNE3jBhY\nRiEV6F7+/BA9aEcZFSxlUwCSGUb1MKNvGDGwhI2kk8a+tPpZXB6tyCDN/PpGUmBG3zBiYAmb6EJL\nMvn5WuEZpNONNixkPRpxuV/DSBzM6BtGFRSzm3Vsi+jaCdGTdmxhJ4U2dNNIcMzoG0YVhHz1lU21\n0MlbQ34tW+tFJsOoKWb0DaMKllNIFul0pHnUNO1oShrCGrbVo2SGUX3M6BtGFaxhGx1oTlolj0s6\nabSjqbX0jYTHjL5hVEIFyjq20YFmVaZtTzPWss06c42Exoy+YVTCZooppTwmo9+BZuyghCJ214Nk\nhlEzzOgbRiWs9Xz07WMy+s7nv8ZcPEYCUyujLyKniMgCESkQkT9GiP+diHwvIt+IyPsi0rU25RlG\nfbOWbaQhtKVJlWk70BSAddaZayQwNTb6IpIOPAYMA/oA54tIn7BkXwEDVbUv8CpwX03LM4wgWMc2\n2tKEjAgfZYWTTSYtafzT24FhJCK1aekPAgpUdbGqlgAvAWf4E6jqDFUNfa3yOdC5FuUZRr2z1hu5\nEysdvM5cw0hUamP0OwErfPsrvbBojAH+XYvyDKNeKWI3ReyOyZ8fogPN2MwOdlFah5IZRs2pl4XR\nReRCYCBwTJT4scBYgPbt25Ofn18fYv2MoqKiwMquK1JNp/rUp7BlGRwCa+cuJn/LstiOaVUGfeE/\nX31Ei61Vu4TArlEykFI6qWqNNuAXwDTf/k3ATRHSnQDMB9rFku+AAQM0KGbMmBFY2XVFqulUn/p8\nogU6Qd/RHVoS8zHbdKdO0Hf0c10c8zF2jRKfZNAJmK0x2NjauHdmAT1FpJuIZAHnAW/5E4hIf+AJ\n4HRVtXlnjaRiLdtoTiMakRnzMU3IJpcs8+sbCUuNjb6qlgHXANNwLfkpqjpPRO4QkdO9ZPcDTYBX\nRGSuiLwVJTvDSDjWsTWmj7L8CEIHmpvRNxKWWvn0VXUqMDUs7Dbf/xNqk79hBEUJZWykmAPpWO1j\n29OMJSymnArS7ftHI8GwO9IwIrCe7QDVbukD7EMzKtCf8jCMRMKMvmFEoDrTL4Szjzeuf7VNx2Ak\nIGb0DSMCa9lGDpk0p1G1j21JYxqRyWq21IFkhlE7zOgbRgRWs4WONEeQah8rCB1pYUbfSEjM6BtG\nGCWUsY7tPy2BWBM60pz1bKeEsjhKZhi1x4y+YYSxhq0oWkuj3wIFG7ppJBxm9A0jjJWeW6YzLWuc\nRyevM3eVuXiMBMOMvmGEsYottKQxjcmqcR5NyKEZOTaCx0g4zOgbhg9FWclmOtfCtROik3XmGgmI\nGX3D8LGNXRSxu1b+/BAdacFmdrCDkjhIZhjxwYy+YfgI+eA71cKfH6LjTx9pWWvfSBzM6BuGj5Vs\nJp20Gk2/EE7Hnzpzza9vJA5m9A3Dxyq2sA/N4jJRWjaZtKWJtfSNhMKMvmF4lFPBGrbGxbUTIvRl\nrqJxy9MwaoMZfcPwWMd2yqiIy8idEB1pTjElbGVn3PI0jNpgRt8wPFaxGSAuI3dChN4allMYtzwN\nozaY0TcMj5VspgnZNZpZMxr70IymZPMDa+OWp2HUBjP6hoHz5y9kA91oXaOZNaMhCL3oQAEbbPI1\nIyEwo28YQAEb2EVpjZZHrIpedKCMChaxIe55G0Z1MaNvGMA8VtOITLrTNu55d6UVjclivrl4jATA\njL7R4CmhjAWsozf71MlC5mmkcQDt+ZH1lFEe9/wNozqY0TcaPAtZTynlHFQHrp0QvehACWUsZmOd\nlWEYsWBG32jwfMdqmpLNvrSqszL2ow3ZZNgoHiNwzOgbDZpdlFLABvrQkbQ4jtoJJ5009qc9C1hH\nORV1Vo5hVIUZfaNBM5+1lFNRp66dEL3pwE5KzcVjBIoZfaPBUoHyJctpSeOfZsSsS7rTluY04l3m\nW4euERhm9I0GyycUsIotHE3PuH6QFY1M0jmNg9lIER+xsM7LM4xImNE3GiTLKeRDFnIQHelLp3or\ntwdt6Udn/sti1tg8+0YAmNE3Ghw7KeUN5tKCRpzGQfXSyvdzIn3IJYu3+No6dY16p1ZGX0ROEZEF\nIlIgIn+MEJ8tIi978TNFJK825RlGbdlEEa8wh+3s4mz6k01mvcvQiExO42DWsZ3n+YLiXDP8Rv2R\nUdMDRSQdeAw4EVgJzBKRt1T1e1+yMcBmVe0hIucB9wKjaiOwYVSXcirYSBGfs4RvWEkG6ZzKQXGd\nQrm6HEB7TuNg3ucHlg4sJY3v6M++tCGXDNIDk8tIfWps9IFBQIGqLgYQkZeAMwC/0T8DGO/9fxV4\nVEREVeO+jNAWdvAJBbXKY/X+uynimzhJlBikmk4hfcJvIPXWplKUcioopYJSytnKTjazA0XJII3B\ndONwutOE7CDE34sB7EtvOvDC6hnM7rSMWSwjDaE1uTQhm0wyyCSdDN8XBOGuqPp1TMVGqt1zUH86\n7UMLBrBvnZZRG6PfCVjh218JDI6WRlXLRGQr0Br2HqgsImOBsQDt27cnPz+/2sIUNSnnu4N3V/s4\nP9qqgsLdK2uVR6KRajpF1Uf3GMC0CkirENLKIXu30HlnBo12CC03p5NVsp7ZrK9XmauiQ1EpnVc0\nZluzCopzK9iRu5NNmTsoT4fyNEU9J6wmooWPQKrdc1B/Oq3ZuIbtCxfXbSGqWqMNGAE85du/CHg0\nLM13QGff/iKgTWX5DhgwQINixowZgZVdV9SVTjt27NDhw4drs2bNdMSIEXVSRiSCuEa33367jh49\nOmp8nz59oso1Y8YM7dSpU9RjL7nkEr3wwgtrK2JCYc9RMACzNQbbXZuO3FVAF99+Zy8sYhoRyQCa\nA5tqUabhIy8vj6ysLDZu3PsLz/79+yMiLF26dK/w8ePHIyLMnDlzr/Bnn30WEeG+++7bK7xz585R\n37peffVV1q1bx6ZNm3jllVdqpcf48eO58MILa5VHdSksLOSss84iNzeXrl278sILL9Q4r3nz5jF0\n6ND4CVfHiAgFBbG7QocOHcpTTz0Vl7JHjhzJ9OnT2b17Nx06dNgr7oYbbqBnz540bdqUXr16MXHi\nxLiUaeyNaA3d654R/xE4HmfcZwEXqOo8X5pfAwer6jivI/dsVR1ZRb4bgGU1Eqr2tIGk+kb+YECB\n9d4G0AjoDmQD3wLN2KPTwUA6UAgs9+XTGlc5q3dMaDhJX2AJsD1C2fsAOV58benoyRtLXvG6Rt1w\nHqGlQGOgB/ADsKuW8oXT1CsrmkM4D+dmrV2HVPUYgHsLj9UfegCusRbrea/sGh0EzMedz844GxKi\nI+7e3AXkAj2BhUBxjOXWJclgG7qqatULQsTyOhBtA07FXbRFwM1e2B3A6d7/HOAV3A39BbBfbcqr\n640YX48SZcMZrFuAWb6wvwA34wx4Xkgn4GhgJzAa9wBn+Y65FPgEeBu43Re+EhgaodwJQAlQChQB\nY7zwy3EP9GZgmncTho55GNe/sw2YAxzlhZ8SltfXPt1O8B0/HpgMzPb0UtzosOXAR16aIcCnwBbg\n60iye+lyvTL394VNAu6Jkn48MAWYiKsA5wEDw67DCd7/RsCz3jn4Hvg9sNKXtj/wpZfPy8BLwGpf\n/HBgrqfDp0DfsHJuwFUgW73jc6LI3AP40Eu3EXjZC//IO3fF3vkeBbQE3gE2eHK/g+eWBe4CynGG\nuAjPhQv0At7FGekFwMiqniOvnMXe/6uA+6q4v98Crg/6OatMp2TcAhcgkbZku7AhY+M9dL1xrfiV\nQFd+bvSf9gxXJs7on+PL51Kc0e/nPfStvPCIRt+LGw9M9u2fgavce+NarrcAn/riL8S9UWQA1wNr\nQwYrPC+/buHlsbfRn4gz4I1wgwY24RoiabihxJuAthFk7w/sCAu7AXi7El13eXmnA3cDn0eSFbgH\n+BhohXt7+g7P6ANZuLfY67zrMAJX2a32ybUeNyAiHbjEyzvbV84XuBZxK1wFOy6KzC/iKv80XOPr\nSF+cAj18+62Bc3BvPE1xDbU3ffH5wBW+/VxcBX6Zdz374yqWPpGeI5w3YAuu0ijx/pfgKp4twDER\n5G8ErAFOCfo5i6RTMm/2RW5qMAm4GGfo5hPWtyIijYFzgRdUtRQ3fPbi8ExUdS6u9faHGsgwDrhb\nVeerahnwZ6CfiHT18p6sqptUtUxVH8C93h9Qg3L8jFfVYlXdiatUpqrqVFWtUNV3cRXEqRGOa4J7\n4/CzFWfwovGJl3c57nwfEiXdSOAuVS1U1RXAI764IThj/5Cqlqrqqzi3aIixwBOqOlNVy1X1OZwL\nZogvzSOqulpVC3FvZv2iyFGKq/w7quouVf0kmmLedXlNVXeo6nZc6/6YaOlxbyNLVfUf3vX8CngN\nd49Fyv99VW0BvOml6YSrwNqoagtV/TDCYY/j3tamVSKHUQPM6O/Nk0ELUEMmARfgWuzhvV9PAmcB\nZcBUL+x5YJiIRPL/3QZcJSLtqylDV+BhEdkiIltwr/2Ce8ARkRtEZL6IbPXim+P8pNXFf438Q4a7\nAueGyvfKOBLX9xBOEa6vw08zIvddhPCvfrIDyPH6tcLpGCbXsrC4Veo1HX3xX/l0uD5Mhy7ecdHk\naBJF3htx5/8LEZknIpdHSYeINBaRJ0RkmYhsw7mAWngfYEaiKzA4TM7RQKhndq/nSERWemnOB57D\nvc10BdaIyF8jyHM/zvc/MuxcBUmy2oafUZtx+imHqiblhVXVZSKyBNeqHRMW96SITMcZh+UiAs4Y\nZOIqiofD0v8gIq/jXAPVYQWuhft8eISIHIUzQscD81S1QkQ2s2dofaQHuxjnbgjRwadPXoTjVgCT\nVPXKGGT9EcgQkZ6qGpru8hCcr762rMEZ6lBe+4bFdQr7QHFfYIb3P3QO76qtEKq6FrgSQESOBN4T\nkY9UNVKH8fW4t67BqrpWRPrhKqJo12cF8KGqnhil7CfD9juLyBBggqqeLCIP4u6Dnw0JEpEJwDCc\nyyf8bSwwktU2RMJa+qnDGOA4Vd1rpIOIdMIZ2+E4V0A/nIG7lwguHo8JOH9tdeYpeBy4SUQO9Mpt\nLiKh1/2muDeNDThjext7t7TXAXki4r8f5wLniUimiAzE+b8rYzLwSxE5WUTSRSRHRIaKSOfwhN45\neh24Q0RyReQIXJ/EpGroG40puPPQ0iv7N764z3Dn4VpPr7NxX7aH+DswTkQGiyNXRE4TkcrcThER\nkXN9um/GGe7QqKx1wH6+5E1xnfxbRKQVcHtYduHp3wH2F5GLPD0yReQwEeldiUgDcB3YAIfiXG/h\nMt+Ea4icoKo2tLuOMKOfIqjqIlX92YOE+2hurqpOV9W1oQ3na+4rIgdFyGsJzgDmVqP8N3AVyUue\ni+A7XIsNnF/2P7gW9jJcp6jfBRIa6L9JREKG4Vbc0NPNuEqo0oH0nv/8DOBPuMplBW7kTLR7/Gpc\nZ+F6XKfnVeobblwLJuB0XAJMx1eRqGoJcDbODVeIGznzui9+Nq51/ihO7wIvbU04DJgpIkW4UTC/\nVW/KFFzH9HOea2Yk8BDuXGwEPsddKz8PAyNEZLOIPOL5/U8CzgNW41xO90Klc1sMAL4U96rZi8hv\nVX/GvfkUiEiRt/2puooblVPjcfqGYRhG8mEtfcMwjAaEGX3DMIwGhBl9wzCMBoQZfcMwjAZEwo3T\nb9Omjebl5QVSdnFxMbm5MQ9YSQpSTadU0wdST6dU0weSQ6c5c+Zs1BgmXEs4o5+Xl8fs2ZFGHtY9\n+fn5STVFbiykmk6ppg+knk6ppg8kh04iEtPsxAln9A0jZlRh9mx48UX44QdYtAiWL4dWraB7d7cN\nGwZnnglZWUFLaxgJgfn0jeSjpASeeAIGDIBBg+Bvf4O1a6FvX7j6ajjRmx3gX/+CUaOgc2f4wx9g\nVfgaP4bR8LCWvpFUNF2wAH77W/jmG2fkH3sMRo+G5s1/nri8HN5911UQDzwAjz8O998PV1wBadbe\nMRomducbycHu3XDjjRx69dWwcSO8+SbMneta9pEMPkB6OpxyCrzxBixYAAMHwq9+BccdB4vrePFp\nw0hQzOgbiU9hoXPZ3H8/a049Fb7/Hs44A0SqPjZE9+7w3nvw1FOusjjsMPjvf+tOZsNIUMzoG4nN\n4sVw+OEwcya89BI/Xn999JZ9VYjAmDEwZw60bg3HHw9TpsRXXsNIcMzoG4nLV1/BkCGwfr1rpY8a\nFZ98u3eHzz5z7p5Ro+Chh+KTr2EkAWb0jcTk++/hpJMgJ8cZ6KOOim/+rVu7iuScc+C661wnr2E0\nAMzoG4nH4sXOh5+eDu+/DwfUdindKOTkuDH+w4e7DuHJk+umHMNIIMzoG4nFqlVwwgmwa5driffs\nWbflZWbCK6/AscfCpZe6kT6GkcKY0TcSh+JiOP102LABpk2Dg362qFfdkJMD//ynG9FzwQXwxRf1\nU65hBIAZfSMxqKhwLe2vvoKXXnKdrPVJkybw1lvQoYObtsG+3jVSFDP6RmIwYQK8+qr7Yva004KR\noW1bePtt2L7dfQewY0cwchhGHWJG3wieKVPgjjvgssvgd78LVpaDDnKdu19+6eSxNaSNFMOMvhEs\n8+fD5Ze7D7D+9rfqfWVbVwwfDnff7Sqjhx8OWhrDiCtm9I3gKCpy4+QbN3YGNjs7aIn2cOONzsXz\n+9/bdA1GSmFG3wgGVRg71k2E9uKL0KlT0BLtjQg8+yx07QojR7qvgg0jBTCjbwTD4487Y3/HHW4O\nnESkRQvXuVxY6IZylpcHLZFh1Boz+kb9M3eum/pg2DC46aagpamcfv3g0Ufdl8H33BO0NIZRa8zo\nG/VLURGcd55b0vC555JjMZPLL4fzz4fbb4dPPglaGsOoFTE9cSJyiogsEJECEfljhPhsEXnZi58p\nInleeJ6I7BSRud5ms1o1dH7zG/jxR3j+eTcuPhkQce6ovDzn5iksDFoiw6gxVRp9EUkHHgOGAX2A\n80WkT1iyMcBmVe0BPAjc64tbpKr9vG1cnOQ2kpHJk13n6K23urlukolmzdyXwmvXupa/jd83kpRY\nWvqDgAJVXayqJcBLwBlhac4AnvP+vwocL5IIA66NhGHhQrjqKjdF8q23Bi1NzRg4EO69183T83//\nF7Q0hlEjYlkYvROwwre/EhgcLY2qlonIVqC1F9dNRL4CtgG3qOrH4QWIyFhgLED79u3Jz8+vjg5x\no6ioKLCy64pE0ElKSzn0mmvIEWH2NdewuxZ+8cD16dePgwcPpuV11zEnJ4fi7t1rnWXgOsWZVNMH\nUkwnVa10A0YAT/n2LwIeDUvzHdDZt78IaANkA629sAG4iqFZZeUNGDBAg2LGjBmBlV1XJIRO11+v\nCqpvvFHrrBJCn3XrVDt0UO3dW7WoqNbZJYROcSTV9FFNDp2A2VqFPVfVmNw7q4Auvv3OXljENCKS\nATQHNqnqblXd5FUuc7zKYP9q1UpGcvOf/8ADD7hFSs48M2hp4kO7djBpEvzwA/y//xe0NIZRLWIx\n+rOAniLSTUSygPOAt8LSvAVc4v0fAXygqioibb2OYERkP6AnsDg+ohsJz+rVcPHFbhKzv/wlaGni\nywknwB/+AE89BS+/HLQ0hhEzVRp9VS0DrgGmAfOBKao6T0TuEJHTvWRPA61FpAD4HRAa1nk08I2I\nzMV18I5TVRvv1hAoL4fRo93CKC+/DI0aBS1R/LnjDvjFL+DKK2HRoqClMYyYiKUjF1WdCkwNC7vN\n938XcG6E414DXquljEYycuedkJ8P//gH9Akf4ZsiZGa6qST69YNRo9zEbIk0aZxhRCAJPoc0ko4Z\nM9yiKBddBJdcUnX6ZKZrV1exzZkDf/zZd4uGkXCY0Tfiy9q17qvVnj3dWPaG8LnGmWfCtdfCQw/B\n668HLY1hVIoZfSN+lJU5N8fWrW52yiZNgpao/rjvPhg0yK3z++OPQUtjGFExo2/Ejz/9CT76CP7+\ndzj44KClqV+ys+GVVyAryy0MU1wctESGEREz+kZ8eP11t6j51Ve7UTsNkX33dR278+bBr35l8/MY\nCYkZfaP2zJvn3BqDBsFf/xq0NMFy4oluKOfzzzsfv2EkGGb0jdqxcSP88peQmwuvvWZDFsG5uc46\nC264wX2RbBgJhBl9o+aUlMCIEe7L2zffhM6dg5YoMUhLg4kTXb/GqFFuugbDSBDM6Bs1QxWuuQY+\n/BCefhoGh0+82sBp0sRNwZyT496ENm0KWiLDAMzoGzXlrrvcKJ2bbmq4HbdV0bUrvPEGrFjhDP+O\nHUFLZBhm9I0a8Pe/u4VQLr7YTbdgROfww+GFF+Dzz2HkSCgtDVoio4FjRt+oHv/8J4wbB8OGuRkm\nk2Fh86A5+2z3dfK//mVDOY3AiWnCNcMAYNo01zE5cKD7ECkzM2iJkodx42DdOhg/Hpo2dcM5G8IU\nFUbCYUbfiI1//9sNQ+zdG6ZOdUM0jepx221uiooHH4SKCnjkETP8Rr1jRt+omqlTncE/8EB47z1o\n1SpoiZITEbeKWHq6W1SmvBwefTRoqYwGhhl9o3JeeAEuu8yNOZ8+3Qx+bRFxk7Olpbnf4mLkwguD\nlspoQJjRNyKjCnffDTffDMcc44YetmwZtFSpgQjcc48by3/bbfT99ls47DBo0SJoyYwGgA29MH5O\nSQmMHesM/ujRrgPXDH58EXHDXidOpPm338IRR8DSpUFLZTQAzOgbe7N0KRx5pBuOefPNMGmSzadT\nl1x0Ed/cdx+sWgX9+7shsYZRh5jRN/bw5pvO8Pz4o5s87c47bXRJPbClf3+33OJ++7lVuH73O/e2\nZRh1gBl9w80Lc/nlboRO9+7w5ZfugyKj/ujeHT791M1n9OCDbprqWbOClspIQczoN2RU3eic3r2d\nG+emm+C//3UtTqP+yc6G//1f12m+fj0MGQLXXQdFRUFLZqQQZvQbKh9+6Hz3o0dDt27OvfDnP5v/\nPhE480yYP99N2fDQQ26R+cceM5ePERfM6DckVOHjj+GUU2DoUNdp+8QTzq3Qt2/Q0hl+mjd38/V8\n9hnsv79z+xxwgJvGeteuoKUzkhgz+g2BHTvgH/+AQw+Fo492vuL774eCAjc0Mz09aAmNaAwZAvn5\nbgWuVq3giiugSxc3smr58qClM5IQM/qpyu7d8Pbb9L7zTmjXznXUlpXBk0+6+d1vuAEaNQpaSiMW\nRODkk2H2bPjgAzem/+673Xz9Rx8Nf/ub6wMwjBiwL3JThdJS+O471yqcPt357HfupFWzZs5vf8EF\nzkDYEMzkRQSOPdZtS5bA5Mnw4otw9dVuO/RQtzD78ce70T/NmwctsZGAxGT0ReQU4GEgHXhKVe8J\ni88GJgIDgE3AKFVd6sXdBIwByoFrVXVa3KRviJSXw5o1biz9/Plu++orN8wy5Ovt1cu5AYYN49OM\nDI458cRgZTbiT7du7oveW26Bb7+Ft992lf0DD8C997o0vXq5abD79HEjtHr1cm8H9obXoKnS6ItI\nOvAYcCKwEpglIm+p6ve+ZGOAzaraQ0TOA+4FRolIH+A84ECgI/CeiOyvquXxViQpUHUulpIS537Z\nvdsZ6p07objYDc3bvt1Nv7t5s9s2bHDzsK9bBytXOtdMWdmePJs1c5OhXX21a9394hew7757iszP\nr389jfpDxHXC9+3r/Pzbt7tVur74wm0zZrg3Aj/t2rl7pEMHaN/ebS1b7tmaNnXzAjVp4iqInBy3\nZWdDVpZbR8EWz0laYmnpDwIKVHUxgIi8BJwB+I3+GcB47/+rwKMiIl74S6q6G1giIgVefp/FR3wf\n33wD55yzZ7+6qxOpMnjXLndzhx/r31fds6/q5kUPhYX+V1S4FnloKytzW3kN6rqWLd1D2r69M+jn\nnedaa927u9Zbx47msjH20LSpc/H43+62bYMffoAFC2DZMrctX+4aELNnu4ZFde/NtDTIyHBbevqe\nLS2Nw8vKXAWRlubuzfAN9r5nY/kfC3X4HAzaubN+3pBOO80N061DYjH6nYAVvv2VwOBoaVS1TES2\nAq298M/Dju0UXoCIjAXGArRv3578GrROc1atolvXruEZVyuP0rIyMqKtBhV2M6r/5g3ti6BeC0i9\nB0DT0tCMDPebnk5FZqbbz8igPCuLCm8rb9SIikaNKM/JoaxJE8qaNqWsSROXTzQWLnRbJRQVFdXo\nfCYqqaYP1KNOXbq47cgj9w5XJX3HDjK2byezqIj0nTtJ27mT9J07SS8pIa2khLTdu5GyMtJKS5Gy\nMqS8HCkvJ62sDCoq3L7X6CkrKSEzPR0JNYa8RpL4G0u+siMhNWi01SVlZWVsz6j7LtBtFRWsquN7\nISE6clX1SeBJgIEDB+rQoUNrltHo0bWSIz8/nxqXnaCkmk6ppg+knk6ppg/Un07tgZ51XEYsjrlV\nQBfffmcvLGIaEckAmuM6dGM51jAMw6gnRKt4LfKM+I/A8TiDPQu4QFXn+dL8GjhYVcd5Hblnq+pI\nETkQeAHnx+8IvA/0rKwjV0Q2AMtqp1aNaQNsDKjsuiLVdEo1fSD1dEo1fSA5dOqqqm2rSlSle8fz\n0V8DTMMN2XxGVeeJyB3AbFV9C3gamOR11BbiRuzgpZuC6/QtA35d1cidWISuK0RktqoODKr8uiDV\ndEo1fSD1dEo1fSC1dIrJp6+qU4GpYWG3+f7vAs6NcuxdwF21kNEwDMOIEzbY1jAMowFhRn9vngxa\ngDog1XRKNX0g9XRKNX0ghXSqsiPXMAzDSB2spW8YhtGAMKNvGIbRgGhQRl9EuojIDBH5XkTmichv\nvfBzvf0KERkYdsxNIlIgIgtE5ORgJI9MJfrcLyI/iMg3IvKGiLTwHZOw+kClOv2Pp89cEZkuIh29\ncBGRRzydvhGRQ4PVYG+i6eOLv15EVETaePtJqY+IjBeRVd71mSsip/qOScp7zov7jfcszROR+3zh\nCQ6XRdEAAANTSURBVK1Tpahqg9mAfYBDvf9NcR+d9QF6AwcA+cBAX/o+wNdANtANWASkB61HDPqc\nBGR44fcC9yaDPlXo1MyX5lrgce//qcC/AQGGADOD1iEWfbz9LrjvX5YBbZJZH9yEizdESJ/M99yx\nwHtAthfXLll0qmxrUC19VV2jql96/7cD84FOqjpfVRdEOOSnWUJVdQkQmiU0IahEn+mqGpp/+XPc\n9BeQ4PpApTpt8yXLBUIjEM4AJqrjc6CFiOxTr0JXQjR9vOgHgRvZowsktz6RSNp7DrgKuEfdLMGo\namh5soTXqTIalNH3IyJ5QH9gZiXJIs0wWtkNHhiV6HM5ruUISaQP/FwnEblLRFYAo4HQx4FJo5Nf\nHxE5A1ilql+HJUtKfbygazyX1DMi0tILSxp94Gc67Q8cJSIzReRDETnMS5ZUOoXTII2+iDQBXgP+\nX1gLMimJpo+I3Iyb/uL5oGSrKZF0UtWbVbULTp9rgpSvuvj1wV2TP7Gn4ko6IlyfvwHdgX7AGuCB\nAMWrERF0ygBa4dxsvwemiCT/4hUNzuiLSCbuwj6vqq9XkTzhZwmNpo+IXAoMh//f3h2jNBCEURz/\nTxNvINpFBA9gZWFlp4ViJwgew8Y72AmCWKmlIrHyCilEE0EFCwtBLW0EC/MsZiSLJDEW6q7zfjCw\nLFmYxw5fYGaYZVVpIpIK5IGh3tEB8PHFnNJn6pFnkjgXfBFCuCP2+SyEMEY18yDpSdKbpA6wQ3e6\no/R5oO+YuweO0lRbE+gQD16rRKZ+sir66V96F7iStDnEIw1gJYQwEkKYIB513fzJPn5HvzwhftN4\nHViU9FJ4pNR5YGCm4jHjS8B1um4Aa2nXywzwLOnh1zr8hV55JLUljUqqS6oTi8u0pEcqmCfdL647\nLAOX6bqyYw44Ji7mEkKYAmrEkzZLn2mgv15J/s0GzBIXzVrAeWoLxEF6D7wCT8Bp4ZkN4ur8DTD/\n1xmGzHNLnHP8uLddhTxfZDokFpIWcEJc3IW4y2UrZWpT2H1VhtYvz6ff3NHdvVPJPMBe6m+LWBTH\n/8GYqwH7adydAXNVyTSo+RgGM7OMZDW9Y2aWOxd9M7OMuOibmWXERd/MLCMu+mZmGXHRNzPLiIu+\nmVlG3gEFin+TD0DumwAAAABJRU5ErkJggg==\n",
      "text/plain": [
       "<matplotlib.figure.Figure at 0x11f3777b8>"
      ]
     },
     "metadata": {},
     "output_type": "display_data"
    },
    {
     "data": {
      "image/png": "iVBORw0KGgoAAAANSUhEUgAAAX0AAAEICAYAAACzliQjAAAABHNCSVQICAgIfAhkiAAAAAlwSFlz\nAAALEgAACxIB0t1+/AAAIABJREFUeJzt3XmcFNW5+P/PMxsM27AMDssAMwoIuKCCoEYMBr3BXBNy\nb9SoiZEEw9e84jc3qzGJMWhMojH7T+8vcUkwqOGq1ySaYFwiI8SFVVA2cWCGfd8HhmGW5/vHOQ1N\n0z3T23TXzDzv16tf3V11uuqp6q6nTp06XSWqijHGmI4hJ9sBGGOMyRxL+sYY04FY0jfGmA7Ekr4x\nxnQglvSNMaYDsaRvjDEdiCV9kxQRKRSRF0TkgIg8k+14WpOITBWRfzUz/kURuTnGuDIRURHJizF+\nhog8ka5YjWmJJf02TESqReSYiBRHDH/HJ5qyiOEz/PDxEcOn+uG3RwzfLCITY8z+GqAE6KOq16a4\nHBlPfCJym4gsFpE6EZmZyrRU9SpVfTxNobU6/7u5IoHyM0Xk3jTN+6ciMj0sjqKwcSIi94vIHv+4\nX0QkHfM1J1jSb/uqgBtCb0TkHKBLZCG/8XwO2OufI+0FbheR7nHOdwiwVlUbEo44zWLVoluwFbgX\n+H2awzHNGwMsFpG+QL2qHggbNx34JDAaOBf4OPB/Mh9i+2ZJv+2bxclJ/Gbgj1HKTQD6A18BrheR\ngojxq4G3gK+3NEMRuRu4C/i0iNSIyDQ//AsislpE9onISyIyJOwzvxaRTSJyUESWiMgEP3wy8N2w\naS33w0+qjYYfDYQ1mUwTkY3Aa374RSLypojsF5HlzRyloKrPqepfgD0tLW9YDD/zy1YlIleFDa8Q\nkVv861xfbreIrAf+PWIa5SLyuogcEpFXgMijtJjL4OfzQxF5w3/+5cijvLCyxSLyNz+dvSIyX0Ry\nRGQWMBh4wa/v2335Z0Rku2+umyciZ/nh04HP4CoENSLygh8+QET+V0R2+fXxlTjWnwBnASuAscA7\nEUVuBn6uqptVdQvwc2BqS9M1CVJVe7TRB1ANXAG8D4wEcoHNuFq4AmVhZR8DngbycYnuU2HjpgL/\nAs4D9gG9/fDNwMQY854BPBH2fgpQ6ePIA+4E3gwb/1mgjx/3DWA70DnatMKXLdr8gDK/fH8EugKF\nwEC/XB/DVWau9O/7trAO7wVmtlBmKlAPfNGv4y/hjhTEj68AbvGvbwXWAIOA3sBcH2ueH/8W8Aug\nE3AZcChsuZpdBj+fdcBwv8wVwH0xYv4J8Fv/fefjdvoSbd36YV8Auvu4fgUsCxs3E7g37H0OsAS3\n4y8ATgfWAx+NEcswYD9wEGjwr48Ctf71Tb7cAWB82OfGAoeyvZ21t4fV9NuHUG3/SlyNfUv4SBHp\nAlwLPKWq9cCzRGniUdVlwCvAt5OI4VbgJ6q6Wl2Tz4+B80K1fVV9QlX3qGqDqv4cl1zOTGI+4Wao\n6mFVrcXtVOao6hxVbVLVV4DFuASaDhtU9RFVbQQexx01lUQpdx3wK1XdpKp7cckXABEZDFwIfF9V\n61R1HvBC2GfjWYY/qOpav8xP43bU0dT7GIeoar2qzlefSaNR1d+r6iFVrcPtYEeHt7dHuBC3I7pH\nVY+p6nrgEeD6GNP+QFV7Ar/B7fB7AWuBoaraU1Vn+aLdcIk/5ADQzdr108uSfvswC7gRVyON1rTz\nH7ga1hz//kngKt+uGuku4EsiEi2hNWcI8GvfnLAfd45AcLVXROSbvunngB9fRETTRhI2Rcz/2tD8\n/TwuxSW+dNgeeqGqR/zLblHKDYiIa0PEuH2qejjG+HiWYXvY6yMxYgB4AHfk9bKIrBeRO2KUCzVJ\n3Sci60TkIO5IAGJ/P0OAARFxfpfoO0FCzVXAd4B7cDX+kcBKEXk2rGgN0CPsfQ+gprmdlUlcMifA\nTMCo6gYRqcLVCKdFKXIzLjls9JUmwR3y3wj8OmJaa0TkOeB7CYaxCfiRqj4ZOcK3398OTAJWqmqT\niOzzcYBr/oh0mJNPSPeLUib8c5uAWar6xQTjTrdtuKadkMER43qJSNewxD+YE8uRtmVQ1UO4WvU3\nRORs4DURWaSq/+TU9X0jrnnuClzCL8I188X6fjYBVao6LM5YLhGRfkCFqo4Qkf/CHSncGVF0Je4k\n7kL/frQfZtLIavrtxzTgIxG1SERkIC7ZXo1rCjgPtzHdT/RePAB3A58HeiYw/98C3wk7AVgkIqGu\nnN1xRxq7gDwRuYuTa3Q7gDIRCf89LsOdcM4XkbG4LqLNeQL4uIh81NdcO4vIRBEpjVZYRPJEpDOu\njT5UPh2VoKeBr4hIqYj0Ao7XsFV1A6655m4RKRCRS3E9VJJahuaIyNUiMtQ3jRwAGoEmP3oHrh0+\npDtQhzt/0AXXNBcusvxC4JCIfFvc/zVyReRsEbmwmZDGcOLE7QW49RDpj8DXRWSgiAzA7bRmtrCo\nJkGW9NsJVV2nqtE2pJtwJ+VeVtXtoQeuffVcXwuMnFYVrsmoawLz/zNuRzLbNxGsAEI9XF4C/oFr\nx92AO4kX3gQS+nPXHhFZ6l9/HzgDV+O8G3iqhflvwtVWv4vbuWwCvkXs3/iduBOJd+Da0mv9sFQ9\nglve5cBS4LmI8TcC43HNXz8grDkuiWVozjDgVVyTyVvAf6vqXD/uJ8Cdvmnmmz6GDbhzQauAtyOm\n9Rgwypf/iz+vEapEVAG7gUdxRwixjMGtD3BJf0mUMr/DneN4D/f7+bsfZtJIrLnMGGM6DqvpG2NM\nB2JJ3xhjOhBL+sYY04FY0jfGmA4kcP30i4uLtaysLNthnOLw4cN07Rp3Z5aMs/hSF/QYLb7UBT3G\nVOJbsmTJblWN9ofLk2X7OhCRjzFjxmgQzZ07N9shNMviS13QY7T4Uhf0GFOJD1isdu0dY9quhjpY\n+TTseC/bkZj2JHDNO8Z0dDU7YNFDsOR3cHgnlF0ON7+W7ahMe2FJ35iA+eMk2LUKhv+7q+1vWQDa\n1PLnjImHNe8YEyBH9sCulTDpx3DDC3D29VB3EPZWZjsy015Y0jcmQHYsd8/9x5z8vDXaVZWMSYIl\nfWMCZLtP+v1Gu+e+oyCvsyV9kz6W9I0JkB3LoVs/6Hqae5+bD/3Os6Rv0seSvjEBsmM5lIw+eVj/\nsbBtKWhjdmIy7YslfWMCovEY7Fx5atIfMBbqD8ORTV2if9CYBFjSNyYgdq+BpvoT7fkhA8a655q1\n3TMflGl3LOkbExChk7iRNf3iEZDfBQ69b0nfpM6SvjEBsWM55HaC4jNPHp6TC/3Ot6Rv0sOSvjEB\nsWM5nHYW5ET5n/yAsVBT2Y2mhszHZdoXS/rGBICqa94pOS/6+AFjoakul12rMxuXaX8s6RsTADXb\n4ciuU0/ihoRO5lp/fZMqS/rGBMCOGCdxQ/oMh9zCBkv6JmUpJX0RmSwi74tIpYjcEWX8ZSKyVEQa\nROSaVOZlTHt2vOfOudHHSw50G1bD9ncyF5Npn5JO+iKSCzwEXAWMAm4QkVERxTYCU4Gnkp2PMR3B\njuVQNBgKe8Uu02XIEXavce3/xiQrlZr+OKBSVder6jFgNjAlvICqVqvqu4BdDdyYZmxfFrtpJ6TL\noCMc3QdHdmcmJtM+pXITlYHAprD3m4HxyUxIRKYD0wFKSkqoqKhIIazWUVNTE8i4Qiy+1GUrxqZ6\nYff7l9FlzEYqKqpilpO+7jIMr85+h6JzDmQqvLjZd5y6TMQXiDtnqerDwMMAY8eO1YkTJ2Y3oCgq\nKioIYlwhFl/qshXjrlUwvwnGTB7CuROHxCz34ta3ARjU5XwumJih4BJg33HqMhFfKs07W4BBYe9L\n/TBjTAJ2r3HPxSOaL9e55Ci5nU6UNyYZqST9RcAwESkXkQLgeuD59IRlTMdxPOmf2Xw5yYXeQ2HP\n+60fk2m/kk76qtoA3Aa8BKwGnlbVlSJyj4h8AkBELhSRzcC1wO9EZGU6gjamPdm9BnqUQkG3lssW\nj7Ckb1KTUpu+qs4B5kQMuyvs9SJcs48xJobda1pu2gnpcya8/1dorHd31TImUfaPXGOySNUl/T5x\nJv3iM6GpAfata924TPtlSd+YLKrZBscOxV/TD5XbbU08JkmW9I3Jonh77oT08Sd7rV3fJMuSvjFZ\nlGjS71wEXUuspm+SZ0nfmCzavcb12uk+IP7PFJ9pNX2TPEv6xmRRqOeOSPyf6TPC/qBlkmdJ35gs\nSqS7ZkjxmVC7B47saZ2YTPtmSd+YLDlWAwc3QfHIxD5nJ3NNKizpG5Mle9a654Rr+tZt06TAkr4x\nWZJoz52QnmWQW2Dt+iY5lvSNyZLda9xF1HqdkdjncuzCayYFlvSNyZLda6DX6ZDXKfHPFo+EXXb5\nQpMES/rGZEkyPXdCBlwIeyutB49JnCV9Y7KgqdGdyE026Zde5J63LExfTKZjsKRvTBbseBca61q+\nGXosA8aC5MDmt9Mbl2n/LOkbkwUb57vnIROS+3xBVzjtHNhiSd8kyJK+MVmwcT4UDXaPZJVeBJsX\ngDalLy7T/lnSNybDVGHDfBicZC0/pPQiqDtgf9IyibGkb0yG7a2EwzvSk/TB2vVNYizpG5Nhqbbn\nh/QZDp17wpYFqcdkOg5L+sZk2Mb5UNgn8QutRZIcGDjeavomMZb0jcmwDfNh8KWJXUM/loHjYed7\n7oqdxsTDkr4xGXRoG+xbl3p7fkjpRa73ztbF6Zmeaf8s6RuTQRv/5Z5Tbc8PGTjOPVsTj4mXJX1j\nMmjjfMjvAv3OT8/0uvRxJ3Qt6Zt4WdI3JoM2zofSiyE3P33TLL0YNsyD+iPpm6ZpvyzpG5Mhh3fB\n9uXpa88PueCLcHQfLHkkvdM17ZMlfWMyZN4PXY+ds65L73QHfwiGfBje/Ck01KV32qb9saRvTAbs\nWQuL/39XK++bYv/8aC67Ew5theWPp3/apn2xpG9MBrz6bcjrDBPvbp3pl09yPXn+dR80NbTOPEz7\nYEnfmFZW/Tqs+Qt86A7oVtI68xCBCd+D/VXw3p9aZx6mfUgp6YvIZBF5X0QqReSOKOM7icj/+PEL\nRKQslfkZ09Y0HoNXvgk9SuHir7XuvIZfDSXnwuszYNfq1p2XabuSTvoikgs8BFwFjAJuEJFREcWm\nAftUdSjwS+D+ZOdnTFvS1AjLZ8GDI9y/ZSfd5/rntybJgcm/gaP74XfnQcXddmLXnCovhc+OAypV\ndT2AiMwGpgCrwspMAWb4188CD4qIqKqmMN+ojuyB9a+ke6on7Fx1Giu2t970U2XxpS7eGMN/vdrk\n2tCbGqCh1p1MPbTF3bt29xrodx7cOAeGXdV6cYcr+zB8eTX846uuxr/s99D/Auh1BhQNcecVcvMh\nJ99f+8df/ycd1wFqT99xthzY3QMmtu48JNn8KyLXAJNV9Rb//iZgvKreFlZmhS+z2b9f58vsjpjW\ndGA6QElJyZjZs2cnHM/BNd1550tjkloWY9JFcpso6HOMzv2OMuCTW+j74V1Ims6c1dTU0K1bt7jL\n73m7N9teGEDtlkJqtxai9XYKL+h6TdjCufd8kNRnL7/88iWqOralcqnU9NNGVR8GHgYYO3asTpw4\nMeFp1I+HSxL/WNwWLlzIuHHjWm8GKcp0fLVHa7nla9fx1uJ5TPzQv/H7Xz3TbPmgrz+IHeOf/jyT\nJ559lL8/+a8TA8NqxtdPv4pPTbmemz5zM12Kc8jJ7Qx0BnpSXV1NeXk59fX15OWdurnNmDGDyspK\nnnjiiRbjq6ioIKFtYyLgz7RpkzsabqyDxnpoqg87YknTcXdb/o6DYsl7GxL7jpOQStLfAgwKe1/q\nh0Urs1lE8oAiYE8K84wpvxCKR7TGlJ0u24+06vSTUVZWxtatW9m6dStdBp+I7/zzz2fZsmVUVVVR\nVlZ2vPyMGTO4++67efvttxk/fvzx4TNnzuTzn/88999/P7fffvvx4aWlpTzxxBNRf4SzZj3LvsM7\n2LtvT9RkFqm59ZdI4kuXBx98kJkzZ/Lee+9xww03MHPmzJgxdu/f/O/r1ddfbN1g00ByoGtf97qs\nrIxHH32UK664Iq7PTp06ldLSUu69995my8Wzjdx+++0MHTqU6dOnU1ZWxvLlyykqKgJg7ty53HPP\nPSxdupRevXpRXV0dV3yJCOJ2HK7T9mOtPo9UmnfygLXAJFxyXwTcqKorw8p8GThHVW8VkeuB/1TV\nZv+PKCK7gA1JBdW6ioHdLZbKrHNw9bSdQBMuvkLgDKAT8B5wLKJ8LrAX2Bg2vA9u56z+M6FbbZ8L\nVAGHosy7P646WxVnrM2tvwE+3ninlQ49/XMPXIeGamLH2MePS+ZutAW49b4kxvhElj1dv8FzcMsb\n7XuNpgz3O9raQrl44hsObPbTGwGsCBvXBfebysH9vt6LM75EBHE7DpdKfENUtW+LpVQ16QfwMVzi\nXwd8zw+7B/iEf90ZeAaoBBYCp6cyv2w+gMXZjiFKTNXAnbgd7mI/7GfA93AJvCys7GVALfAZ3NFW\nQdi4qcC/gBeAH4QN3wxMjDLfu3EbbT1QA0zzw78ArAb2AS/5H2HoMzuATcBBXAKc4IdPjpjW8rBl\nuyLs8zOAJ/zrMr9803A7r3l++EXAm8B+YHm02KMsy73AzOa+47D18zO/bFXAVWHjK4Bb/OtcX243\nsB74so81z48vB17HJdxXgAdDy9XSMvjP/BB4w79+GSiOEXMx8Dc/nb3AfFwynYXbqdf69X27L/8M\nsB04AMwDzvLDp/vv5pgv/4IfPgD4X2CXXx9fibX+wmISP48CXK+/p2OUuwKo7ijbcabjy/pCtpVH\nEH8socSIq4Gu8AlnMzCEU5P+Y8DTQD4u6X8qbFwoqZ3nk1pvPzxq0vfjZkQkqym4nftIXLPhncCb\nYePX42rMecA3/MbfOdq0wpct2vw4kfT/CHTFHd0M9Mv1MZ/crvTv+7awDuNN+vXAF/06/hKu1hs6\nUq7gRNK/FViDO3LqDczl5KT/FvALXO3+MlzyDi1Xs8vgy67D1ZYL/XzvixHzT4Df+u87H5gQFu9J\n69YP+wLQ3cf1K2BZ2LiZwL1h73NwO+67cAn8dP/9ro0RyzDczucg0OBfH8XtePYDN0WUt6Tfig87\nnd8+zMIl1CtxNe2Tzq2ISBfgWuApVa3HdZ/9XOREVHUZrvb57SRiuBX4iaquVtUG4MfAeSIyxI/f\nq6p7VLVBVX+OSy5nJjGfcDNU9bCq1gKfBeao6hxVbVLVV4DFuASaDhtU9RFVbQQexzU/RPt/7XXA\nr1R1k6ruxSVfAERkMHAh8H1VrVPVebijq5B4luEPqrrWL/PTuB11NPU+xiGqWq+q89VnlWhU9feq\nekhV63A72NEiUhSj+IW4HdE9qnpMXbftR3A7uWjT/kBVewK/we3we+FaCIaqak9VnRUrLpN+lvTj\n93C2A2jGLFyNayqu9hvpP3A1rDn+/ZPAVSISrf3vLuBLIpLoBQOGAL8Wkf0iEmpSEFztFaBKRFaL\nyAE/vgjXBJGKTRHzvzY0fz+PS3GJL17NfcfHe3eraujK9dH6Tw6IiGtDxLh9qno4xviWlmFreBzA\nkRgxADyAO/J6WUTWR/vHfIiI5IrIfSKyTkQO4o4EIPb3MwQYEBHnd4FtMab/pi/zHVzz70HcEeFK\nEXk2VlytJMjbMWQgvkB02WwL1HUrDSRV3SAi7+FqhNOiFLkZlxw2ivsXjuAO+W8Efh0xrTUi8hzu\nvEAiNgE/UtUnI0eIyATgw7iT/itVtUlE9nGi42O0Guhh3Im9kH5RyoR/bhMwS1W/mGDcJyaWnu94\nGyf3ahscMa6XiHQNS/yDObEcLS1D1KQajaoewtWqvyEiZwOvicgiVf0np67vG3HNc1fgEn4Rrpkv\n1vezCahS1WFxxnKJiPQDKlR1hIj8F+5I4c54lyddgrwdQ2bis5p++zEN+EhELRIRGYhLtlfjmgLO\nA0bjLolxShOPdzfweU70cInHb4HviMhZfr5FInKtH9cdd6SxC8gTkbtwvWZCdgBlIif9jWkZcL2I\n5IvIWOCaFub/BPBxEfmor7l2FpGJIlIarbCI5IlIZ1wbfah8OipBTwNfEZFSEenF8Z7ybueMa665\nW0QKRORS4OPJLkNzRORqERkqbi9/AGjkRK+sHbh2+JDuQB3u/EEXXNNcuMjyC4FDIvJtESn0sZ4t\nIhc2E9IY4B3/+gLceoiMOcd/J/nurXQWkYJ4ltfEz5J+O6Gq61T1lA0JuAl3Uu5lVd0eeuDaV8/1\ntcDIaVXhmoy6JjD/P+N2JLN9E8EKXA8NcD15/oFrx92AO4kX3gQS+mfXHhFZ6l9/H9f1dB9uJ/RU\nC/PfhKutfhe3c9kEfIvYv/E7cScS78C1pdf6Yal6BLe8y4GlwHMR428ExuOav35AWHNcEsvQnGHA\nq7geN28B/62qc/24nwB3+qaZb/oYNuDOBa0CIu+4+xgwypf/iz+vEapEVOF6Kj2KO0KIZQxufYBL\n+tG6sIZ6mM3BHQHV4noomTRKup++McaYtsdq+sYY04FY0jfGmA7Ekr4xxnQglvSNMaYDCVw//eLi\nYg2/MmRQHD58mK5d4+7MknEWX+qCHqPFl7qgx5hKfEuWLNmtrX3BtdZ4jBkzRoNo7ty52Q6hWRZf\n6oIeo8WXuqDHmEp8xHndnsDV9I2JVx0NrGIbleykhB6Moj/FMa9KYIyBADbvGNOSWo7xMqtZxTbq\naaQbnVjNdipYS1+6cRVnU0afbIdpTCBZ0jdtylHqeYKF7OQQoyllNKWU0pND1LGG7SyimqdYyA1c\nSHnK13Mzpv2x3jumzThGA0+xiB0c5Fou4GrOYRC9EIQedGYcZUzlYnrTlT+xiPWBvkGSMdlhSd+0\nCfU08icWsYV9/CfnMzzqpeyhK524ifH0piuzWcQG9mY4UmOCzZK+aRMqWMsG9jKF0Yxq4RL5XenE\n57iIHhTyV5ZxjIYMRWlM8FnSN4G3nQO8TRXnM4hzie8qw10o4OOcw35qqWBtK0doTNthSd8EWhPK\n33iPLuRzBSMS+uwQ+jCGwSygii3sb6UIjWlbLOmbQFtENVs5wL8xikISv5/GJEbQjU68wLs0Hr+H\niDEdlyV9E1gHqWUu73MGfTmbAUlNozP5fIxz2Mkh3mJ9miM0pu2JK+mLyGQReV9EKqPdYFlEOonI\n//jxC0SkLGL8YBGp8XfpMSYur/MBjSgf42zk+O1aE3cmJQzjNN5kHUepT2OExrQ9LSZ9EckFHsLd\n+m4UcIOIjIooNg3Yp6pDgV/ibpsX7hfAi6mHazqKvRxmGZsZw2B6nXR/9ORMZDhHaeBtqtIQnTFt\nVzw1/XFApaquV9VjwGzcfTzDTQEe96+fBSb5GzIjIp/E3UdzZXpCNh3BfCrJRfgQZ6Rlev0pYgT9\neJsqjnAsLdM0pi1q8R65InINMFlVb/HvbwLGq+ptYWVW+DKb/ft1uJs/HwVeAa4EvgnUqOrPosxj\nOjAdoKSkZMzs2bPTsGjpVVNTQ7duwb2YV3uKr7awiUXjahm4OY8z1nVKWwyHuzaxZGwtgzbmU151\n6knh9rQOsyHo8UHwY0wlvssvv3yJqo5tqVxrX3tnBvBLVa3xFf+oVPVh4GGAsWPH6sSJE1s5rMRV\nVFQQxLhC2lN8f2EZeWzj04M+TLdBndMax1HeYe2QHVw35GK6cvIOpT2tw2wIenwQ/BgzEV88zTtb\ngEFh70v9sKhlRCQPKAL24Gr7PxWRauCrwHdF5DaMiWE3NbzHFi6kjG6kN+EDfJhhNNDIG6xL+7SN\naQviSfqLgGEiUi4iBcD1wPMRZZ4HbvavrwFe89f1n6CqZapaBvwK+LGqPpim2E079CbryCWHSzi9\nVaZfTDfOYgBL2Uit9eQxHVCLSV9VG4DbgJeA1cDTqrpSRO4RkU/4Yo8BfUSkEvg6cEq3TmNacpCj\nvMsWzmfQKU0v6XQJZ3CMRpawodXmYUxQxdWmr6pzgDkRw+4Ke30UuLaFacxIIj7TgSykCkW5qJVq\n+SH96MHpFLOAai6inDxyW3V+xgSJ/SPXBEId9SxhI6Pon5Z++S25hDM4TB3vnnJ6ypj2zZK+CYQl\nbKSOBi5OU7/8lpTTh/704C3W00Tz3ZaNaU8s6Zusa6SJBVRTRh8GUJSReQrCJZzBHg6zlh0Zmacx\nQWBJ32TdCrZyiKNckqFafshI+tGTQuu+aToUS/omqxTlLdZzGt05I8M3Ms8hh4s4nS3sZ5PdVtF0\nEJb0TVatYxc7OcTFnJ7SlTSTdR6ldCbfLrtsOgxL+iar3mI93emc9PXyU1VAHmMZwhp2UFtoN1kx\n7Z8lfZM12zhAFXsYTxm5WfwpjmMIueSwudT+oWvaP0v6JmveZj0F5HEBg7MaRzc6cy4D2dGvwS67\nbNo9S/omKw5Qywq2cQGD6Ex+tsPhIsppyoXFdmkG085Z0jdZscDfwWo85VmOxOlLd3rvyWUh1Ryj\nIdvhGNNqLOmbjDvCMZawkXMYQBGF2Q7nuEEb8jnCMd5hU7ZDMabVWNI3GbeAKuppTNutENOl6GAu\nQ+jNm6yngcZsh2NMq7CkbzLqKPUspJqR9KMv3bMdzikuZSiH/CWejWmP4kr6IjJZRN4XkUoROeVa\n+SLSSUT+x49fICJlfviVIrJERN7zzx9Jb/imrVnEBupo4FKGZjuUqE6nmAEU8QbraML67Zv2p8Wk\nLyK5wEPAVcAo4AYRGRVRbBqwT1WHAr8E7vfDdwMfV9VzcHfWmpWuwE3bc4wGFlDFUPrSP0MXVkuU\nIFzKUPZxhFVsy3Y4xqRdPDX9cUClqq5X1WPAbGBKRJkpwOP+9bPAJBERVX1HVbf64SuBQhFpvVsi\nmUBbyiaOcIwJAa3lh5xJCX3pxnwq7bLLpt0R1eZ/1CJyDTBZVW/x728CxqvqbWFlVvgym/37db7M\n7ojp3KqqV0SZx3RgOkBJScmY2bNnp7xg6VZTU0O3bt2yHUZMQY/vQG0NqyYJXQ/ncO7y4PTYCRe+\nDnf1bWD1WXUMX11Avx3Z/x8BBP87Dnp8EPwYU4nv8ssvX6KqY1sqF9ftElMlImfhmnz+Ldp4VX0Y\neBhg7NjCAEbxAAAa2ElEQVSxOnHixEyElZCKigqCGFdI0OObWf0y9QX1fKrgYgZO7JntcKIKX4eK\n8hhvsH1kHdeMnBCIWyoG/TsOenwQ/BgzEV88zTtbgEFh70v9sKhlRCQPKAL2+PelwJ+Bz6mqXbi8\nAzrEUTYPqmcU/RlIMBN+JEGYxAgOcpRF9i9d047Ek/QXAcNEpFxECoDrgecjyjyPO1ELcA3wmqqq\niPQE/g7coapvpCto07bM4wNU4COcme1QElJOMadTzL+o5Ch2MTbTPrSY9FW1AbgNeAlYDTytqitF\n5B4R+YQv9hjQR0Qqga8DoW6dtwFDgbtEZJl/nJb2pTCBtZsalrKJ/lvz6E3XbIeTsEmMoJZ6u7uW\naTfiatNX1TnAnIhhd4W9PgpcG+Vz9wL3phijaaMU5RVWk08OgzcUuIbBNqY/RZzNABZQxfkMapM7\nLmPC2T9yTatZzXY+YCeXMYyC+szfFStdrmQkueTwN95DrQunaeMs6ZtWcYRjvMgK+lPERQG5kmay\nutOZKxhBNXtYzuZsh2NMSizpm1bxMquopZ6Pcy457eBndgGDGUxvXmY1NdRlOxxjktb2t0YTOJXs\n5F228CHOoB89sh1OWgjC1ZxDPY38g5XZDseYpFnSN2l1iKO8wLsU0zXwl1tIVDHduIyhrGIbS6zv\nvmmjLOmbtGmgkWdYwlEa+E8uCMS/WNPtQwxlKH15kZVsYm+2wzEmYZb0TVooyhxWsJn9fJLR7aZZ\nJ1IOwn9wPkUU8gxLOcTRbIdkTEIs6Zu0WEg1y9jMBIYykv7ZDqdVFZLPpxlLHQ08zRK7p65pUyzp\nm5QtopqXWMWZlDCR4dkOJyNOozufZDRb2c+TLLTLNJg2w5K+SZqizOMDXmQlZ1LCpzgfoe3+CStR\nI+nPp7iALexnFgs4wrFsh2RMiyzpm6Q00sTLrKKCtZzLQK5tpyduWzKK/lzHGHZyiMd5iz3UZDsk\nY5plSd8kbAcHeYw3WEA14yhjCqPbxR+wkjWcEm7kQmqo43fMZxHVdrkGE1gZuYmKaR/cPW6rmccH\ndCKP6xjDCPplO6xAKKeYW7mM53mXF1nJWnZyJSM5je7ZDs2Yk1jSNy06wjEWsYGFVFFLPSPpx8c4\nm67Y7Y7DdaczN3Ihi9nAq6zht8zjTEqYwFAGtJGbx5j2L66kLyKTgV8DucCjqnpfxPhOwB+BMbg7\nZn1aVav9uO8A04BG4Cuq+lLaojet5jB1fMBO1rCD9eyigSaGcxqXcAaD6Z3t8AJLEC6kjLMYwEKq\nWUgV77OD0+jOCPoxghJK6NGhTnibYGkx6YtILvAQcCWwGVgkIs+r6qqwYtOAfao6VESux90P99Mi\nMgp3p62zgAHAqyIyXFUb070gJnFNNHGEYxzgKAeoZR9H2M4BtnGAvRwBoAedOZ9BjGGINVUkoAsF\nTGQ4F1POcjazmu3M54PjTWP9KWIAPSmmK0UU0pMudKWAfHJth2BaVTw1/XFApaquBxCR2cAUIDzp\nTwFm+NfPAg+KiPjhs1W1Dqjyd9YaB7yVnvBP2M8R/kVluid73NbhddTwbqtNvyXRTguGnyzcNqKO\n/SxD/dAm1D+aaERppIl6GqmnkWM0UEs9dVH+VFREIf0pYjSDGEpf+lmtNCWdyGcc5Yyj/PjR0xb2\ns5UDvM16miK+2Vxy6EI+ncgjn1zyyCWfXHLJYe9ZR9nFEnIQBCHHfy9y/JmT3nP8fWZkexuJR9Bj\nPNS/9f/vEU/SHwhsCnu/GRgfq4yqNojIAaCPH/52xGcHRs5ARKYD0wFKSkqoqKiIM/wTaro1suKc\n1rvkrfZuYm9dAK+lHsoZPZrYX7sVAcQPEwVpEnIUpAlym4ScRihohC4NQn59PnkNQuejQqc6ofPR\nHPIaBDhEI4d4n828n6Ywa2pqkvpeMylTMXYFhgFnSCF1nZS6zsrRzk3U5yv1+VCf30hjbgN1uXAk\nR9EcaMqBhk6NbDi8AxXcA07K6JHvMy2w20iYoMfYo1NT6/8GVbXZB+5G54+Gvb8JeDCizAqgNOz9\nOqAYeBD4bNjwx4BrmpvfmDFjNIjmzp2b7RCalen4jhw5oldffbX26NFDr7nmmhbLB339qcaO8Q9/\n+IN+6EMfivm5yZMn68yZM6OOq6qqUkDr6+ujjv/BD36gn/nMZ1KKLyiCHp9q8GNMJT5gsbaQz1U1\nrs7VW4BBYe9L/bCoZUQkDyjCndCN57MmSWVlZRQUFLB79+6Thp9//vmICNXV1ScNnzFjBiLCggUL\nTho+c+ZMRISf/vSnJw0vLS2NWet49tln2bFjB3v27OGZZ55JaTlmzJjBZz/72ZSmkagHH3yQsWPH\n0qlTJ6ZOnZrStF588UVuvvnm9ASWAWVlZbz66qtxl586dSp33nlnWuZ9++238/DDDx+P48CBA8fH\nPfDAA5x99tl0796d8vJyHnjggbTM05xM3A6imQIuia8FJuES9iLgRlVdGVbmy8A5qnqrP5H7n6p6\nnYicBTyFa8cfAPwTGKbNnMgVkV0QyIuVFwO7WyyVWefgjup3Ak24+AqBM4BOwHtw0rUBzsH1wNoL\nbAwb3ge3c1b/mSY//FygCjgUZd79gc5+fDyaW38DfLzxTisdQn0oe+D+pFhN7Bj7+HHJtHYV4Nb7\nkhjjE1n2dP0Gz8Etb7TvNZoy3O9oawvl4olvOK6Z9xgwAtdKEFLiYzqCWyehsvvijDMeQdyOw6US\n3xBV7dtiqXgOB4CP4RL/OuB7ftg9wCf8687AM0AlsBA4Peyz3/Ofex+4Kp75BfFBnIdOGY6pGrgT\ntyNe7If9zK9zBcrCyl4G1AKfwR2FFYSNmwr8C3gB+EHY8M3AxCjzvRu30dYDNcA0P/wLwGrcRvqS\n/xGGPrMDd97nIC4BTvDDJ0dMa3nYsl0R9vkZwBP+dZlfvmm4ndc8P/wi4E1gP7A8WuxRluVeYGZz\n33HY+vmZX7aq8N8yUAHc4l/n+nK7gfXAl32seX58OfA6Lrm9gmsCfSJsWjGXwX/mh8Ab/vXLQHGM\nmIuBv/np7AXm43Zus3A79Vq/vm/35Z8BtgMHgHnAWX74dP/dHPPlX/DDBwD/C+zy6+MrsdZfWEzi\n51EAXAU83UL53wD/X3vfjjMdX9YXsq08gvhjCSVG3A51hU84m4EhnJr0HwOeBvJxSf9TYeNCSe08\nn9R6++FRk74fNyMiWU3B7fRH4joI3Am8GTZ+Pa7GnAd8w2/8naNNK3zZos2PE0n/j7jzooW4DgJ7\ncBWUHFwX4z1A3xbWYbxJvx74ol/HX8LVekNHyhWcSPq3AmtwR069gbmcnPTfAn6Bq8lehkveoeVq\ndhl82XW4GnChn+99MWL+CfBb/33nAxPC4j1p3fphXwC6+7h+BSwLGzcTuDfsfQ5ux30XLoGf7r/f\ntTFiGYbb+RwEGvzro7gdz37gpiifEeAd4Nb2vh1nOr6Oe8GU9mUWLqFeiatpn3TeRES6ANcCT6lq\nPa5b7eciJ6Kqy3C1z28nEcOtwE9UdbWqNgA/Bs4TkSF+/F5V3aOqDar6c1xyOTOJ+YSboaqHVbUW\n+CwwR1XnqGqTqr4CLMYl0HTYoKqPqGuafBzXvFUSpdx1wK9UdZOq7sUlXwBEZDBwIfB9Va1T1Xm4\no6uQeJbhD6q61i/z07gddTT1PsYhqlqvqvPVZ5VoVPX3qnpIXffqGcBoESmKUfxC3I7oHlU9pq47\n9yMQ/V97qvqBqvbE1dy/AfTCtRwMVdWeqjorysdm4HYuf4gVs0mOJf34PZztAJoxC1fjmoqr/Ub6\nD1wNa45//yRwlYhEa/+7C/iSiERLaM0ZAvxaRPaLSKhJQTjRRbdKRFaLyAE/vgjXBJGK8K7EQ4Br\nQ/P387gUErqjS3Pf8fbQC1U94l92i1JuQERcGyLG7VPVwzHGt7QMW8PjwLV9R4sB4AHckdfLIrJe\nRO6IUQ4RyRWR+0RknYgcxB0JQOzvZwgwICLO7wLbYkz/TV/mO7hm4YO4I8KVIvJslPK34Sol/+53\nQukU5O0YMhCfXXsnTqoa2B+Lqm4QkfdwNcJpUYrcjEsOG91/5hDcIf+NuMtrhE9rjYg8hzsvkIhN\nwI9U9cnIESIyAfgwrjPASlVtEpF9nOhVHq0GehjoEvY+2pXdwj+3CZilql9MMO4TE0vPd7yNk3us\nDY4Y10tEuoYl/sGcWI6WliFqUo1GVQ/hatXfEJGzgddEZJGq/pNT1/eNuOa5K3AJvwjXzBfr+9kE\nVKnqsDhjuURE+gEVqjpCRP4Ld6RwSpcgEfkCcAdwmaqmvUN9kLdjyEx8VtNvP6YBH4moRSIiA3HJ\n9mpcU8B5wGjcpTJOaeLx7gY+DwldJey3wHd8jy1EpEhErvXjuuOONHYBeSJyF5x0E90dQJmIhP8e\nlwHXi0i+iIzF/V+kOU8AHxeRj/qaa2cRmSgipdEKi0ieiHTGtdGHyqejEvQ08BURKRWRXrgEBrid\nM6655m4RKRCRS4GPJ7sMzRGRq0VkqP9n/AHcta9CvbJ24NrhQ7oDdbjzB11wTXPhIssvBA6JyLdF\npNDHeraIXNhMSGNwbfQAF+DWQ2TMn/HzvtI3GZlWYEm/nVDVdap6yoaE+zPdMlV9WVW3hx649tVz\nfS0wclpVuCajrgnM/8+4Hcls30SwAtdDA1xPnn/g2nE34E7ihTeBhDr67xGRpf7193FdT/fhdkJP\ntTD/Tbja6ndxO5dNwLeI/Ru/E3ci8Q5cW3qtH5aqR3DLuxxYCjwXMf5G3D/a9wI/IKw5LollaM4w\n4FVcj5u3gP9W1bl+3E+AO33TzDd9DBtw54JWcfK/6MF1Ahjly//Fn9cIVSKqcD2VHsUdIcQyBrc+\nwCX9aF1Y78Wdm1okIjX+8dtEFtq0rMV++sYYY9oPq+kbY0wHYknfGGM6EEv6xhjTgVjSN8aYDiRw\n/fSLi4u1rKws22Gc4vDhw3TtGndnloyz+FIX9BgtvtQFPcZU4luyZMluTdcF1zL5sOvpJ8fiS13Q\nY7T4Uhf0GINyPX1jTCIWL4bSUlhv/y8ywWNJ35h0+9GPYMsWeOONbEdizCks6RuTTmvXwl//6l6v\nWZPdWIyJInAnco1p037xCygogN69YfXqbEdjzCks6RuTLjt3wuOPw+c+515bTd8EkDXvGJMuDz0E\nR4/C178OI0dCZSXU12c7KmNOYknfmHQ4csQl/U98AkaMcI/6euvBYwLHkr4x6TBnDuzZA1/9qns/\ncqR7tiYeEzCW9I1Jh8pK9zxunHs+09/+107mmoCxpG9MOlRXQ3ExhP5CX1QEAwZYTd8EjiV9Y9Kh\nuhoirxk1YoTV9E3gWNI3Jh2iJf2RI11N3+5OZwLEkr4xqVKFDRui1/QPHoRt27ISljHRWNI3JlU7\ndrj++dFq+mDt+iZQLOkbk6rqavccraYP1q5vAsWSvjGpipX0BwyA7t2tpm8CxZK+ManasME9Dxly\n8nARV9u3pG8CxJK+MakK9dHv1u3UcSNHWvOOCRRL+sakKlp3zZARI9wNVQ4dymRExsRkSd+YVFVX\nn9q0E2I9eEzAWNI3JhWqzdf0Q9fgWbs2UxEZ0yxL+sakYufO6H30Q0LDq6oyFZExzbKkb0wqYnXX\nDCkshP79LembwLCkb0wqWkr6AOXldjMVExiW9I1JRSjpxzqRC3D66VbTN4GRUtIXkcki8r6IVIrI\nHVHGXyYiS0WkQUSuSWVexgRSdTX06eP+eRtLeTls2mT3yzWBkHTSF5Fc4CHgKmAUcIOIjIoothGY\nCjyV7HyMCbTmeu6ElJdDUxNs3JiJiIxpVio1/XFApaquV9VjwGxgSngBVa1W1XeBphTmY0xwxZP0\nTz/dPVu7vgmAvBQ+OxDYFPZ+MzA+mQmJyHRgOkBJSQkVFRUphNU6ampqAhlXiMWXuoRjVGVCVRVb\nzz2Xdc18rtOOHVwMvP+Pf7AtPz9z8WVY0OOD4MeYifhSSfppo6oPAw8DjB07VidOnJjdgKKoqKgg\niHGFWHypSzjGnTuhro5BEyYwqLnPNTZCfj5nFhRwZgrrIOjrMOjxQfBjzER8qTTvbAEGhb0v9cOM\n6Rji6bkDkJvryljzjgmAVJL+ImCYiJSLSAFwPfB8esIypg2Ip49+iHXbNAGRdNJX1QbgNuAlYDXw\ntKquFJF7ROQTACJyoYhsBq4FficiK9MRtDGB8MEH7rm8vOWy9gctExAptemr6hxgTsSwu8JeL8I1\n+xjT/qxa5Zptol1HP1J5OezZ426U3qNH68dmTAz2j1xjkrVyJYyK/GtKDKFum9bEY7LMkr4xyWhs\ndNfIP+us+MqHmoAs6Zsss6RvTDLWr4e6OqvpmzbHkr4xyVi1yj3Hm/R79XJt+XYy12SZJX1jkrHS\nd0SLN+mLWLdNEwiW9I1JxqpVMGhQ81fXjGTdNk0AWNI3JhmrVsV/EjckVNNXbZ2YjImDJX1jEtXY\nCKtXx9+0E1Je7u6nu31768RlTBws6RuTqOpql7yTSfpg7fomqyzpG5Oo0EncZJp34MTlG4zJAkv6\nxiQq1F1z5MjEPjdsGPTsCfPnpz8mY+JkSd+YRK1cCaWlUFSU2Odyc+Hyy+HVV+1krskaS/rGJGrV\nqsTb80MmTYING6zrpskaS/rGJKKpyfXcSbQ9P+SKK9zzP/+ZvpiMSYAlfWMSUV0NtbXJ1/SHD4eB\nA10TjzFZYEnfmEQkes2dSCKutv/aa+6owZgMs6RvTCIWL3bPySZ9cO36e/bA8uXpicmYBFjSNyZe\ndXXw8MMuaffsmfx0Jk1yz9bEY7LAkr4x8XrySdi2DW6/PbXpDBjg+vjbyVyTBZb0jYlHUxP87Gcw\nejRceWXq07viCpg3zx09GJNBlvSNicff/+66an7rW+5kbKomTXK9gN5+O/VpGZMAS/rGxOOBB2Dw\nYLjuuvRMb+JEKCyEr37VndQ1JkNSSvoiMllE3heRShG5I8r4TiLyP378AhEpS2V+xmTFvHnuejlf\n+xrk56dnmkVF8Nxz7ujh8sth1670TNeYFiSd9EUkF3gIuAoYBdwgIpH92KYB+1R1KPBL4P5k52dM\nRqnC66/Dpz7lknLfvnDLLemdx+TJ8MIL7qqbEye6+W3bZtflMa0qL4XPjgMqVXU9gIjMBqYAq8LK\nTAFm+NfPAg+KiKi2wq/63XfdBtpKxtXWusPxgLL4kqR6PMmOr62FnByoqXGPxkbo3du143/5y9Ct\nW/rnf+WVMGcOXH21S/wAXbu6LqG5ue6Rk3MivsLC9JxTaAWB/Y7DBD3GoaNHn/gdtJJUkv5AYFPY\n+83A+FhlVLVBRA4AfYDd4YVEZDowHaCkpISKioqEg+m8ZQvlQ4Yk/Ll4NTQ0cCgvldXVuiy+FIig\nIjTU15NbWEhjly40FhZyZOBAdl1+OU2dOsG6de7RSvPPnzWLbpWVFG7ZQuHWreQdPow0NUFTE+J3\nSvUNDeTn5rZODGkQ6O/YC3qM+/v0oTKJ/JcQVU3qAVwDPBr2/ibgwYgyK4DSsPfrgOLmpjtmzBgN\norlz52Y7hGZZfKkLeowWX+qCHmMq8QGLNY7cncqJ3C3AoLD3pX5Y1DIikgcUAdZVwRhjsiSV45xF\nwDARKccl9+uBGyPKPA/cDLyFOzJ4ze+RYlqyZMluEdmQQlytpZiIZqmAsfhSF/QYLb7UBT3GVOKL\nq3076aSvro3+NuAlIBf4vaquFJF7cIcZzwOPAbNEpBLYi9sxtDTdvsnG1JpEZLGqjs12HLFYfKkL\neowWX+qCHmMm4kvpjIaqzgHmRAy7K+z1UeDaVOZhjDEmfewfucYY04FY0o/fw9kOoAUWX+qCHqPF\nl7qgx9jq8UkL51WNMca0I1bTN8aYDsSSvjHGdCCW9AER+b2I7BSRFVHGfUNEVESK/XsRkd/4K4e+\nKyIXZDNGEfm/IrJGRFaKyE/Dhn/Hx/i+iHw0G/GJyHki8raILBORxSIyzg/P+DoUkUEiMldEVvl1\n9V9+eG8ReUVEPvDPvbIRYzPxPeC/33dF5M8i0jPsM5n+jqPGGDY+q9tKc/EFYTtp5jvO7HYSz992\n2/sDuAy4AFgRMXwQ7n8IG/CXjwA+BrwICHARsCBbMQKXA68Cnfz70/zzKGA50Akox13+IjcL8b0M\nXBW23iqytQ6B/sAF/nV3YK1fTz8F7vDD7wDuz0aMzcT3b0CeH35/WHzZ+I6jxujfZ31baWYdBmI7\naSa+jG4nVtMHVHUe7s9jkX4J3A6En+2eAvxRnbeBniLSP0sxfgm4T1XrfJmdYTHOVtU6Va0CKnFX\nRc10fAr08K+LgK1h8WV0HarqNlVd6l8fAlbjLgg4BXjcF3sc+GQ2YowVn6q+rKoNvtjbuMudhOLL\n9Hccax1CALaVZuILxHbSTHwZ3U4s6ccgIlOALaq6PGJUtKuLDiQ7hgMTxN2g5nURudAPD0qMXwUe\nEJFNwM+A7/jhWY1P3M18zgcWACWqus2P2g6U+NdZizEivnBfwNX8IEDrMIjbSsQ6DNx2EhFfRrcT\nS/pRiEgX4LvAXS2VzbI8oDfu0O9bwNMigbrY+peAr6nqIOBruMtyZJWIdAP+F/iqqh4MH6fumDqr\nfZhjxSci3wMagCezFVtYLMdjxMUUqG0lyjoM1HYSJb6MbieW9KM7A9fGt1xEqnGH1EtFpB/xXV00\nUzYDz/nDv4VAE+6CTUGJ8WbgOf/6GU4cOmclPhHJx21sT6pqKK4doUNm/xw69M94jDHiQ0SmAlcD\nn/E7pqzEFyPGQG0rMdZhYLaTGPFldDuxpB+Fqr6nqqepapmqluF+NBeo6nbclUM/58+sXwQcCGse\nyLS/4E5SISLDgQLcFfqeB64Xd4/icmAYsDAL8W0FPuxffwT4wL/O+Dr0NbvHgNWq+ouwUaErweKf\n/5qNGGPFJyKTcW3ln1DVIxFxZ/Q7jhZjkLaVZr7jQGwnzcSX2e0kHWeD2/oD+BOwDajH/WinRYyv\n5kSPBMHdG3gd8B4wNlsx4n68T+BuVrMU+EhY+e/5GN/H9wzIQnyXAktwPSQWAGOytQ59LAq8Cyzz\nj4/h7uT2T9yG9irQOxsxNhNfJa5dNzTst1n8jqPGGFEma9tKM+swENtJM/FldDuxyzAYY0wHYs07\nxhjTgVjSN8aYDsSSvjHGdCCW9I0xpgOxpG+MMR2IJX1jjOlALOkbY0wH8v8AEFb/qRJ0bUYAAAAA\nSUVORK5CYII=\n",
      "text/plain": [
       "<matplotlib.figure.Figure at 0x11f4cff60>"
      ]
     },
     "metadata": {},
     "output_type": "display_data"
    }
   ],
   "source": [
    "import math\n",
    "from matplotlib import (cm, pyplot as plt, mlab)\n",
    "\n",
    "def visualize(word, model):\n",
    "    \"\"\" visualize the input model for a particular word \"\"\"\n",
    "    variance=np.array([np.diag(model.covars_[i]) for i in range(model.n_components)])\n",
    "    figures = []\n",
    "    for parm_idx in range(len(model.means_[0])):\n",
    "        xmin = int(min(model.means_[:,parm_idx]) - max(variance[:,parm_idx]))\n",
    "        xmax = int(max(model.means_[:,parm_idx]) + max(variance[:,parm_idx]))\n",
    "        fig, axs = plt.subplots(model.n_components, sharex=True, sharey=False)\n",
    "        colours = cm.rainbow(np.linspace(0, 1, model.n_components))\n",
    "        for i, (ax, colour) in enumerate(zip(axs, colours)):\n",
    "            x = np.linspace(xmin, xmax, 100)\n",
    "            mu = model.means_[i,parm_idx]\n",
    "            sigma = math.sqrt(np.diag(model.covars_[i])[parm_idx])\n",
    "            ax.plot(x, mlab.normpdf(x, mu, sigma), c=colour)\n",
    "            ax.set_title(\"{} feature {} hidden state #{}\".format(word, parm_idx, i))\n",
    "\n",
    "            ax.grid(True)\n",
    "        figures.append(plt)\n",
    "    for p in figures:\n",
    "        p.show()\n",
    "        \n",
    "visualize(my_testword, model)"
   ]
  },
  {
   "cell_type": "markdown",
   "metadata": {},
   "source": [
    "#####  ModelSelector class\n",
    "Review the `SelectorModel` class from the codebase found in the `my_model_selectors.py` module.  It is designed to be a strategy pattern for choosing different model selectors.  For the project submission in this section, subclass `SelectorModel` to implement the following model selectors.  In other words, you will write your own classes/functions in the `my_model_selectors.py` module and run them from this notebook:\n",
    "\n",
    "- `SelectorCV `:  Log likelihood with CV\n",
    "- `SelectorBIC`: BIC \n",
    "- `SelectorDIC`: DIC\n",
    "\n",
    "You will train each word in the training set with a range of values for the number of hidden states, and then score these alternatives with the model selector, choosing the \"best\" according to each strategy. The simple case of training with a constant value for `n_components` can be called using the provided `SelectorConstant` subclass as follow:"
   ]
  },
  {
   "cell_type": "code",
   "execution_count": 21,
   "metadata": {
    "collapsed": false
   },
   "outputs": [
    {
     "name": "stdout",
     "output_type": "stream",
     "text": [
      "Number of states trained in model for CHOCOLATE is 3\n"
     ]
    }
   ],
   "source": [
    "from my_model_selectors import SelectorConstant\n",
    "\n",
    "training = asl.build_training(features_delta)  # Experiment here with different feature sets defined in part 1\n",
    "word = 'CHOCOLATE' # Experiment here with different words\n",
    "model = SelectorConstant(training.get_all_sequences(), training.get_all_Xlengths(), word, n_constant=3).select()\n",
    "print(\"Number of states trained in model for {} is {}\".format(word, model.n_components))"
   ]
  },
  {
   "cell_type": "markdown",
   "metadata": {},
   "source": [
    "##### Cross-validation folds\n",
    "If we simply score the model with the Log Likelihood calculated from the feature sequences it has been trained on, we should expect that more complex models will have higher likelihoods. However, that doesn't tell us which would have a better likelihood score on unseen data.  The model will likely be overfit as complexity is added.  To estimate which topology model is better using only the training data, we can compare scores using cross-validation.  One technique for cross-validation is to break the training set into \"folds\" and rotate which fold is left out of training.  The \"left out\" fold scored.  This gives us a proxy method of finding the best model to use on \"unseen data\". In the following example, a set of word sequences is broken into three folds using the [scikit-learn Kfold](http://scikit-learn.org/stable/modules/generated/sklearn.model_selection.KFold.html) class object. When you implement `SelectorCV`, you will use this technique."
   ]
  },
  {
   "cell_type": "code",
   "execution_count": 22,
   "metadata": {
    "collapsed": false
   },
   "outputs": [
    {
     "name": "stdout",
     "output_type": "stream",
     "text": [
      "Train fold indices:[1 2] Test fold indices:[0]\n",
      "Train fold indices:[0 2] Test fold indices:[1]\n",
      "Train fold indices:[0 1] Test fold indices:[2]\n"
     ]
    }
   ],
   "source": [
    "from sklearn.model_selection import KFold\n",
    "\n",
    "training = asl.build_training(features_ground) # Experiment here with different feature sets\n",
    "word = 'CHOCOLATE' # Experiment here with different words\n",
    "word_sequences = training.get_word_sequences(word)\n",
    "split_method = KFold()\n",
    "for cv_train_idx, cv_test_idx in split_method.split(word_sequences):\n",
    "    print(\"Train fold indices:{} Test fold indices:{}\".format(cv_train_idx, cv_test_idx))  # view indices of the folds"
   ]
  },
  {
   "cell_type": "markdown",
   "metadata": {},
   "source": [
    "**Tip:** In order to run `hmmlearn` training using the X,lengths tuples on the new folds, subsets must be combined based on the indices given for the folds.  A helper utility has been provided in the `asl_utils` module named `combine_sequences` for this purpose."
   ]
  },
  {
   "cell_type": "markdown",
   "metadata": {},
   "source": [
    "##### Scoring models with other criterion\n",
    "Scoring model topologies with **BIC** balances fit and complexity within the training set for each word.  In the BIC equation, a penalty term penalizes complexity to avoid overfitting, so that it is not necessary to also use cross-validation in the selection process.  There are a number of references on the internet for this criterion.  These [slides](http://www2.imm.dtu.dk/courses/02433/doc/ch6_slides.pdf) include a formula you may find helpful for your implementation.\n",
    "\n",
    "The advantages of scoring model topologies with **DIC** over BIC are presented by Alain Biem in this [reference](http://citeseerx.ist.psu.edu/viewdoc/download?doi=10.1.1.58.6208&rep=rep1&type=pdf) (also found [here](https://pdfs.semanticscholar.org/ed3d/7c4a5f607201f3848d4c02dd9ba17c791fc2.pdf)).  DIC scores the discriminant ability of a training set for one word against competing words.  Instead of a penalty term for complexity, it provides a penalty if model liklihoods for non-matching words are too similar to model likelihoods for the correct word in the word set."
   ]
  },
  {
   "cell_type": "markdown",
   "metadata": {},
   "source": [
    "<a id='part2_submission'></a>\n",
    "### Model Selection Implementation Submission\n",
    "Implement `SelectorCV`, `SelectorBIC`, and `SelectorDIC` classes in the `my_model_selectors.py` module.  Run the selectors on the following five words. Then answer the questions about your results.\n",
    "\n",
    "**Tip:** The `hmmlearn` library may not be able to train or score all models.  Implement try/except contructs as necessary to eliminate non-viable models from consideration."
   ]
  },
  {
   "cell_type": "code",
   "execution_count": 23,
   "metadata": {
    "collapsed": false
   },
   "outputs": [],
   "source": [
    "words_to_train = ['CHICKEN']\n",
    "import timeit"
   ]
  },
  {
   "cell_type": "code",
   "execution_count": 24,
   "metadata": {
    "collapsed": false
   },
   "outputs": [
    {
     "name": "stdout",
     "output_type": "stream",
     "text": [
      "Training complete for CHICKEN with 2 states with time 0.25340509199304506 seconds\n"
     ]
    }
   ],
   "source": [
    "# TODO: Implement SelectorCV in my_model_selector.py\n",
    "import my_model_selectors\n",
    "from importlib import reload\n",
    "reload(my_model_selectors)\n",
    "\n",
    "training = asl.build_training(['right-y', 'right-x'])  # Experiment here with different feature sets defined in part 1\n",
    "sequences = training.get_all_sequences()\n",
    "Xlengths = training.get_all_Xlengths()\n",
    "for word in words_to_train:\n",
    "    start = timeit.default_timer()\n",
    "    model = my_model_selectors.SelectorCV(sequences, Xlengths, word, \n",
    "                    min_n_components=2, max_n_components=15, random_state = 14, verbose=False).select()\n",
    "    end = timeit.default_timer()-start\n",
    "    if model is not None:\n",
    "        print(\"Training complete for {} with {} states with time {} seconds\".format(word, model.n_components, end))\n",
    "    else:\n",
    "        print(\"Training failed for {}\".format(word))"
   ]
  },
  {
   "cell_type": "code",
   "execution_count": 25,
   "metadata": {
    "collapsed": false
   },
   "outputs": [
    {
     "name": "stdout",
     "output_type": "stream",
     "text": [
      "Training complete for CHICKEN with 8 states with time 0.3342405760195106 seconds\n"
     ]
    }
   ],
   "source": [
    "# TODO: Implement SelectorBIC in module my_model_selectors.py\n",
    "import my_model_selectors\n",
    "from importlib import reload\n",
    "reload(my_model_selectors)\n",
    "\n",
    "training = asl.build_training(features_ground)  # Experiment here with different feature sets defined in part 1\n",
    "sequences = training.get_all_sequences()\n",
    "Xlengths = training.get_all_Xlengths()\n",
    "for word in words_to_train:\n",
    "    start = timeit.default_timer()\n",
    "    model = my_model_selectors.SelectorBIC(sequences, Xlengths, word, \n",
    "                    min_n_components=2, max_n_components=15, random_state = 14).select()\n",
    "    end = timeit.default_timer()-start\n",
    "    if model is not None:\n",
    "        print(\"Training complete for {} with {} states with time {} seconds\".format(word, model.n_components, end))\n",
    "    else:\n",
    "        print(\"Training failed for {}\".format(word))"
   ]
  },
  {
   "cell_type": "code",
   "execution_count": 26,
   "metadata": {
    "collapsed": false
   },
   "outputs": [
    {
     "ename": "NotImplementedError",
     "evalue": "",
     "output_type": "error",
     "traceback": [
      "\u001b[0;31m---------------------------------------------------------------------------\u001b[0m",
      "\u001b[0;31mNotImplementedError\u001b[0m                       Traceback (most recent call last)",
      "\u001b[0;32m<ipython-input-26-8f7706daee1f>\u001b[0m in \u001b[0;36m<module>\u001b[0;34m()\u001b[0m\n\u001b[1;32m     10\u001b[0m     \u001b[0mstart\u001b[0m \u001b[0;34m=\u001b[0m \u001b[0mtimeit\u001b[0m\u001b[0;34m.\u001b[0m\u001b[0mdefault_timer\u001b[0m\u001b[0;34m(\u001b[0m\u001b[0;34m)\u001b[0m\u001b[0;34m\u001b[0m\u001b[0m\n\u001b[1;32m     11\u001b[0m     model = my_model_selectors.SelectorDIC(sequences, Xlengths, word, \n\u001b[0;32m---> 12\u001b[0;31m                     min_n_components=2, max_n_components=15, random_state = 14).select()\n\u001b[0m\u001b[1;32m     13\u001b[0m     \u001b[0mend\u001b[0m \u001b[0;34m=\u001b[0m \u001b[0mtimeit\u001b[0m\u001b[0;34m.\u001b[0m\u001b[0mdefault_timer\u001b[0m\u001b[0;34m(\u001b[0m\u001b[0;34m)\u001b[0m\u001b[0;34m-\u001b[0m\u001b[0mstart\u001b[0m\u001b[0;34m\u001b[0m\u001b[0m\n\u001b[1;32m     14\u001b[0m     \u001b[0;32mif\u001b[0m \u001b[0mmodel\u001b[0m \u001b[0;32mis\u001b[0m \u001b[0;32mnot\u001b[0m \u001b[0;32mNone\u001b[0m\u001b[0;34m:\u001b[0m\u001b[0;34m\u001b[0m\u001b[0m\n",
      "\u001b[0;32m/Users/thedadams/Github/AIND-Recognizer/my_model_selectors.py\u001b[0m in \u001b[0;36mselect\u001b[0;34m(self)\u001b[0m\n\u001b[1;32m    115\u001b[0m \u001b[0;34m\u001b[0m\u001b[0m\n\u001b[1;32m    116\u001b[0m         \u001b[0;31m# TODO implement model selection based on DIC scores\u001b[0m\u001b[0;34m\u001b[0m\u001b[0;34m\u001b[0m\u001b[0m\n\u001b[0;32m--> 117\u001b[0;31m         \u001b[0;32mraise\u001b[0m \u001b[0mNotImplementedError\u001b[0m\u001b[0;34m\u001b[0m\u001b[0m\n\u001b[0m\u001b[1;32m    118\u001b[0m \u001b[0;34m\u001b[0m\u001b[0m\n\u001b[1;32m    119\u001b[0m \u001b[0;34m\u001b[0m\u001b[0m\n",
      "\u001b[0;31mNotImplementedError\u001b[0m: "
     ]
    }
   ],
   "source": [
    "# TODO: Implement SelectorDIC in module my_model_selectors.py\n",
    "import my_model_selectors\n",
    "from importlib import reload\n",
    "reload(my_model_selectors)\n",
    "\n",
    "training = asl.build_training(features_ground)  # Experiment here with different feature sets defined in part 1\n",
    "sequences = training.get_all_sequences()\n",
    "Xlengths = training.get_all_Xlengths()\n",
    "for word in words_to_train:\n",
    "    start = timeit.default_timer()\n",
    "    model = my_model_selectors.SelectorDIC(sequences, Xlengths, word, \n",
    "                    min_n_components=2, max_n_components=15, random_state = 14).select()\n",
    "    end = timeit.default_timer()-start\n",
    "    if model is not None:\n",
    "        print(\"Training complete for {} with {} states with time {} seconds\".format(word, model.n_components, end))\n",
    "    else:\n",
    "        print(\"Training failed for {}\".format(word))"
   ]
  },
  {
   "cell_type": "markdown",
   "metadata": {},
   "source": [
    "**Question 2:**  Compare and contrast the possible advantages and disadvantages of the various model selectors implemented.\n",
    "\n",
    "**Answer 2:**"
   ]
  },
  {
   "cell_type": "markdown",
   "metadata": {},
   "source": [
    "<a id='part2_test'></a>\n",
    "### Model Selector Unit Testing\n",
    "Run the following unit tests as a sanity check on the implemented model selectors.  The test simply looks for valid interfaces  but is not exhaustive. However, the project should not be submitted if these tests don't pass."
   ]
  },
  {
   "cell_type": "code",
   "execution_count": null,
   "metadata": {
    "collapsed": false
   },
   "outputs": [
    {
     "name": "stderr",
     "output_type": "stream",
     "text": [
      ".."
     ]
    }
   ],
   "source": [
    "from asl_test_model_selectors import TestSelectors\n",
    "suite = unittest.TestLoader().loadTestsFromModule(TestSelectors())\n",
    "unittest.TextTestRunner().run(suite)"
   ]
  },
  {
   "cell_type": "markdown",
   "metadata": {
    "collapsed": false
   },
   "source": [
    "<a id='part3_tutorial'></a>\n",
    "## PART 3: Recognizer\n",
    "The objective of this section is to \"put it all together\".  Using the four feature sets created and the three model selectors, you will experiment with the models and present your results.  Instead of training only five specific words as in the previous section, train the entire set with a feature set and model selector strategy.  \n",
    "### Recognizer Tutorial\n",
    "##### Train the full training set\n",
    "The following example trains the entire set with the example `features_ground` and `SelectorConstant` features and model selector.  Use this pattern for you experimentation and final submission cells.\n",
    "\n"
   ]
  },
  {
   "cell_type": "code",
   "execution_count": null,
   "metadata": {
    "collapsed": false
   },
   "outputs": [],
   "source": [
    "# autoreload for automatically reloading changes made in my_model_selectors and my_recognizer\n",
    "%load_ext autoreload\n",
    "%autoreload 2\n",
    "\n",
    "from my_model_selectors import SelectorConstant\n",
    "\n",
    "def train_all_words(features, model_selector):\n",
    "    training = asl.build_training(features)  # Experiment here with different feature sets defined in part 1\n",
    "    sequences = training.get_all_sequences()\n",
    "    Xlengths = training.get_all_Xlengths()\n",
    "    model_dict = {}\n",
    "    for word in training.words:\n",
    "        model = model_selector(sequences, Xlengths, word, \n",
    "                        n_constant=3).select()\n",
    "        model_dict[word]=model\n",
    "    return model_dict\n",
    "\n",
    "models = train_all_words(features_ground, SelectorConstant)\n",
    "print(\"Number of word models returned = {}\".format(len(models)))"
   ]
  },
  {
   "cell_type": "markdown",
   "metadata": {},
   "source": [
    "##### Load the test set\n",
    "The `build_test` method in `ASLdb` is similar to the `build_training` method already presented, but there are a few differences:\n",
    "- the object is type `SinglesData` \n",
    "- the internal dictionary keys are the index of the test word rather than the word itself\n",
    "- the getter methods are `get_all_sequences`, `get_all_Xlengths`, `get_item_sequences` and `get_item_Xlengths`"
   ]
  },
  {
   "cell_type": "code",
   "execution_count": null,
   "metadata": {
    "collapsed": false
   },
   "outputs": [],
   "source": [
    "test_set = asl.build_test(features_ground)\n",
    "print(\"Number of test set items: {}\".format(test_set.num_items))\n",
    "print(\"Number of test set sentences: {}\".format(len(test_set.sentences_index)))"
   ]
  },
  {
   "cell_type": "markdown",
   "metadata": {},
   "source": [
    "<a id='part3_submission'></a>\n",
    "### Recognizer Implementation Submission\n",
    "For the final project submission, students must implement a recognizer following guidance in the `my_recognizer.py` module.  Experiment with the four feature sets and the three model selection methods (that's 12 possible combinations). You can add and remove cells for experimentation or run the recognizers locally in some other way during your experiments, but retain the results for your discussion.  For submission, you will provide code cells of **only three** interesting combinations for your discussion (see questions below). At least one of these should produce a word error rate of less than 60%, i.e. WER < 0.60 . \n",
    "\n",
    "**Tip:** The hmmlearn library may not be able to train or score all models.  Implement try/except contructs as necessary to eliminate non-viable models from consideration."
   ]
  },
  {
   "cell_type": "code",
   "execution_count": null,
   "metadata": {
    "collapsed": false
   },
   "outputs": [],
   "source": [
    "# TODO implement the recognize method in my_recognizer\n",
    "from my_recognizer import recognize\n",
    "from asl_utils import show_errors"
   ]
  },
  {
   "cell_type": "code",
   "execution_count": null,
   "metadata": {
    "collapsed": false
   },
   "outputs": [],
   "source": [
    "# TODO Choose a feature set and model selector\n",
    "features = features_ground # change as needed\n",
    "model_selector = SelectorConstant # change as needed\n",
    "\n",
    "# TODO Recognize the test set and display the result with the show_errors method\n",
    "models = train_all_words(features, model_selector)\n",
    "test_set = asl.build_test(features)\n",
    "probabilities, guesses = recognize(models, test_set)\n",
    "show_errors(guesses, test_set)"
   ]
  },
  {
   "cell_type": "code",
   "execution_count": null,
   "metadata": {
    "collapsed": false
   },
   "outputs": [],
   "source": [
    "# TODO Choose a feature set and model selector\n",
    "# TODO Recognize the test set and display the result with the show_errors method"
   ]
  },
  {
   "cell_type": "code",
   "execution_count": null,
   "metadata": {
    "collapsed": false
   },
   "outputs": [],
   "source": [
    "# TODO Choose a feature set and model selector\n",
    "# TODO Recognize the test set and display the result with the show_errors method"
   ]
  },
  {
   "cell_type": "markdown",
   "metadata": {},
   "source": [
    "**Question 3:**  Summarize the error results from three combinations of features and model selectors.  What was the \"best\" combination and why?  What additional information might we use to improve our WER?  For more insight on improving WER, take a look at the introduction to Part 4.\n",
    "\n",
    "**Answer 3:**"
   ]
  },
  {
   "cell_type": "markdown",
   "metadata": {},
   "source": [
    "<a id='part3_test'></a>\n",
    "### Recognizer Unit Tests\n",
    "Run the following unit tests as a sanity check on the defined recognizer.  The test simply looks for some valid values but is not exhaustive. However, the project should not be submitted if these tests don't pass."
   ]
  },
  {
   "cell_type": "code",
   "execution_count": null,
   "metadata": {
    "collapsed": false
   },
   "outputs": [],
   "source": [
    "from asl_test_recognizer import TestRecognize\n",
    "suite = unittest.TestLoader().loadTestsFromModule(TestRecognize())\n",
    "unittest.TextTestRunner().run(suite)"
   ]
  },
  {
   "cell_type": "markdown",
   "metadata": {},
   "source": [
    "<a id='part4_info'></a>\n",
    "## PART 4: (OPTIONAL)  Improve the WER with Language Models\n",
    "We've squeezed just about as much as we can out of the model and still only get about 50% of the words right! Surely we can do better than that.  Probability to the rescue again in the form of [statistical language models (SLM)](https://en.wikipedia.org/wiki/Language_model).  The basic idea is that each word has some probability of occurrence within the set, and some probability that it is adjacent to specific other words. We can use that additional information to make better choices.\n",
    "\n",
    "##### Additional reading and resources\n",
    "- [Introduction to N-grams (Stanford Jurafsky slides)](https://web.stanford.edu/class/cs124/lec/languagemodeling.pdf)\n",
    "- [Speech Recognition Techniques for a Sign Language Recognition System, Philippe Dreuw et al](https://www-i6.informatik.rwth-aachen.de/publications/download/154/Dreuw--2007.pdf) see the improved results of applying LM on *this* data!\n",
    "- [SLM data for *this* ASL dataset](ftp://wasserstoff.informatik.rwth-aachen.de/pub/rwth-boston-104/lm/)\n",
    "\n",
    "##### Optional challenge\n",
    "The recognizer you implemented in Part 3 is equivalent to a \"0-gram\" SLM.  Improve the WER with the SLM data provided with the data set in the link above using \"1-gram\", \"2-gram\", and/or \"3-gram\" statistics. The `probabilities` data you've already calculated will be useful and can be turned into a pandas DataFrame if desired (see next cell).  \n",
    "Good luck!  Share your results with the class!"
   ]
  },
  {
   "cell_type": "code",
   "execution_count": null,
   "metadata": {
    "collapsed": true
   },
   "outputs": [],
   "source": [
    "# create a DataFrame of log likelihoods for the test word items\n",
    "df_probs = pd.DataFrame(data=probabilities)\n",
    "df_probs.head()"
   ]
  }
 ],
 "metadata": {
  "anaconda-cloud": {},
  "kernelspec": {
   "display_name": "Python [conda env:aind]",
   "language": "python",
   "name": "conda-env-aind-py"
  },
  "language_info": {
   "codemirror_mode": {
    "name": "ipython",
    "version": 3
   },
   "file_extension": ".py",
   "mimetype": "text/x-python",
   "name": "python",
   "nbconvert_exporter": "python",
   "pygments_lexer": "ipython3",
   "version": "3.6.0"
  },
  "nbpresent": {
   "slides": {
    "0a2d4faf-9fb8-4cee-853b-ed68b90f3f8a": {
     "id": "0a2d4faf-9fb8-4cee-853b-ed68b90f3f8a",
     "prev": null,
     "regions": {
      "3fb9ce83-fbb2-4995-832a-f8f400734ad3": {
       "attrs": {
        "height": 0.8,
        "width": 0.8,
        "x": 0.1,
        "y": 0.1
       },
       "content": {
        "cell": "1dbb9346-179b-4835-b430-6369d88f1a1b",
        "part": "whole"
       },
       "id": "3fb9ce83-fbb2-4995-832a-f8f400734ad3"
      }
     }
    },
    "1519a4fa-1588-4644-98de-9c43bf0aceb5": {
     "id": "1519a4fa-1588-4644-98de-9c43bf0aceb5",
     "prev": "8a712017-49b7-449f-8264-43a032ace902",
     "regions": {
      "29546121-ed11-44b7-8144-0c44e874098f": {
       "attrs": {
        "height": 0.8,
        "width": 0.8,
        "x": 0.1,
        "y": 0.1
       },
       "content": {
        "cell": "365590a4-6963-4812-a1cf-688f7b6bb9ff",
        "part": "whole"
       },
       "id": "29546121-ed11-44b7-8144-0c44e874098f"
      }
     }
    },
    "176eaccb-15dd-455d-bf07-504213e7aa01": {
     "id": "176eaccb-15dd-455d-bf07-504213e7aa01",
     "prev": "de6b30f4-2463-4901-92ed-aabad78e5e0f",
     "regions": {
      "1542aa9e-dc55-4b90-adef-bf5181872b42": {
       "attrs": {
        "height": 0.8,
        "width": 0.8,
        "x": 0.1,
        "y": 0.1
       },
       "content": {
        "cell": "5c242050-c1f7-4b3b-8103-2ea9d71a40dc",
        "part": "whole"
       },
       "id": "1542aa9e-dc55-4b90-adef-bf5181872b42"
      }
     }
    },
    "19091b36-b0e7-49b1-b501-ec05937e0da9": {
     "id": "19091b36-b0e7-49b1-b501-ec05937e0da9",
     "prev": "1983c02e-fb99-4c05-a728-e0c0ad7c06d8",
     "regions": {
      "6529a31c-8d45-425c-b1d7-d0ac6fca6a32": {
       "attrs": {
        "height": 0.8,
        "width": 0.8,
        "x": 0.1,
        "y": 0.1
       },
       "content": {
        "cell": "e766909d-9421-4aaf-9fb1-bc90d27e49e3",
        "part": "whole"
       },
       "id": "6529a31c-8d45-425c-b1d7-d0ac6fca6a32"
      }
     }
    },
    "1983c02e-fb99-4c05-a728-e0c0ad7c06d8": {
     "id": "1983c02e-fb99-4c05-a728-e0c0ad7c06d8",
     "prev": "176eaccb-15dd-455d-bf07-504213e7aa01",
     "regions": {
      "1c4e605d-7f22-4f30-b3fb-74b2937e7a4a": {
       "attrs": {
        "height": 0.8,
        "width": 0.8,
        "x": 0.1,
        "y": 0.1
       },
       "content": {
        "cell": "4d217204-e5c0-4568-bd30-12c2e41b681d",
        "part": "whole"
       },
       "id": "1c4e605d-7f22-4f30-b3fb-74b2937e7a4a"
      }
     }
    },
    "212b111f-4527-459c-8297-1db5580ee5c9": {
     "id": "212b111f-4527-459c-8297-1db5580ee5c9",
     "prev": "76898529-e49e-4663-8d02-8261dfe1d94b",
     "regions": {
      "2e4bd280-3cd6-47d0-9c81-17737b24053b": {
       "attrs": {
        "height": 0.8,
        "width": 0.8,
        "x": 0.1,
        "y": 0.1
       },
       "content": {
        "cell": "0c316996-9933-4b3d-82ec-259518dc8bc9",
        "part": "whole"
       },
       "id": "2e4bd280-3cd6-47d0-9c81-17737b24053b"
      }
     }
    },
    "23a7337f-a0cf-4ed4-baa9-ec06bfdc0579": {
     "id": "23a7337f-a0cf-4ed4-baa9-ec06bfdc0579",
     "prev": "e76e9a02-54c1-4ec9-80fb-c611ed398122",
     "regions": {
      "b5721d20-d6f8-4ddb-a5aa-eb16f0cc8893": {
       "attrs": {
        "height": 0.8,
        "width": 0.8,
        "x": 0.1,
        "y": 0.1
       },
       "content": {
        "cell": "313015a2-b5a9-4136-a8ea-5d011e47d840",
        "part": "whole"
       },
       "id": "b5721d20-d6f8-4ddb-a5aa-eb16f0cc8893"
      }
     }
    },
    "732f1952-ee54-46fb-8067-099512824296": {
     "id": "732f1952-ee54-46fb-8067-099512824296",
     "prev": "0a2d4faf-9fb8-4cee-853b-ed68b90f3f8a",
     "regions": {
      "f31d4597-08ad-4c46-ad52-4bd2d775c624": {
       "attrs": {
        "height": 0.8,
        "width": 0.8,
        "x": 0.1,
        "y": 0.1
       },
       "content": {
        "cell": "aadfec52-27ca-4541-8920-fa9253d51827",
        "part": "whole"
       },
       "id": "f31d4597-08ad-4c46-ad52-4bd2d775c624"
      }
     }
    },
    "76898529-e49e-4663-8d02-8261dfe1d94b": {
     "id": "76898529-e49e-4663-8d02-8261dfe1d94b",
     "prev": "19091b36-b0e7-49b1-b501-ec05937e0da9",
     "regions": {
      "ec1746fc-aec9-4a7c-8225-9e9ac8d45889": {
       "attrs": {
        "height": 0.8,
        "width": 0.8,
        "x": 0.1,
        "y": 0.1
       },
       "content": {
        "cell": "b3e539be-84e2-49ce-a183-31cfc5c7ce7c",
        "part": "whole"
       },
       "id": "ec1746fc-aec9-4a7c-8225-9e9ac8d45889"
      }
     }
    },
    "8a712017-49b7-449f-8264-43a032ace902": {
     "id": "8a712017-49b7-449f-8264-43a032ace902",
     "prev": "bed9e696-630e-4747-be1c-bc3737ba992f",
     "regions": {
      "1faab517-cd16-4c63-bb01-a67246749d7a": {
       "attrs": {
        "height": 0.8,
        "width": 0.8,
        "x": 0.1,
        "y": 0.1
       },
       "content": {
        "cell": "3f14ddf0-4145-4687-9c33-712c3c32520f",
        "part": "whole"
       },
       "id": "1faab517-cd16-4c63-bb01-a67246749d7a"
      }
     }
    },
    "90af992d-eb6d-4496-b2d2-6aa9a95b6a61": {
     "id": "90af992d-eb6d-4496-b2d2-6aa9a95b6a61",
     "prev": "732f1952-ee54-46fb-8067-099512824296",
     "regions": {
      "4f448bec-5be9-4553-88ae-e35ed7612f25": {
       "attrs": {
        "height": 0.8,
        "width": 0.8,
        "x": 0.1,
        "y": 0.1
       },
       "content": {
        "cell": "c445fbfb-b8ab-4e9a-8d13-12231a1c588f",
        "part": "whole"
       },
       "id": "4f448bec-5be9-4553-88ae-e35ed7612f25"
      }
     }
    },
    "bed9e696-630e-4747-be1c-bc3737ba992f": {
     "id": "bed9e696-630e-4747-be1c-bc3737ba992f",
     "prev": "23a7337f-a0cf-4ed4-baa9-ec06bfdc0579",
     "regions": {
      "ac1513f0-404f-492b-8b42-0313e9a753b0": {
       "attrs": {
        "height": 0.8,
        "width": 0.8,
        "x": 0.1,
        "y": 0.1
       },
       "content": {
        "cell": "18dd2eee-8b6c-4a5e-9539-132d00a7c7e1",
        "part": "whole"
       },
       "id": "ac1513f0-404f-492b-8b42-0313e9a753b0"
      }
     }
    },
    "de6b30f4-2463-4901-92ed-aabad78e5e0f": {
     "id": "de6b30f4-2463-4901-92ed-aabad78e5e0f",
     "prev": "e36b4639-be8c-46f7-a8c9-bcfb134f9fd0",
     "regions": {
      "55ec36e0-362f-4fd3-8060-7cee056039aa": {
       "attrs": {
        "height": 0.8,
        "width": 0.8,
        "x": 0.1,
        "y": 0.1
       },
       "content": {
        "cell": "c3cf461e-4c9e-4dec-99d2-07bfa79cbe23",
        "part": "whole"
       },
       "id": "55ec36e0-362f-4fd3-8060-7cee056039aa"
      }
     }
    },
    "e36b4639-be8c-46f7-a8c9-bcfb134f9fd0": {
     "id": "e36b4639-be8c-46f7-a8c9-bcfb134f9fd0",
     "prev": "1519a4fa-1588-4644-98de-9c43bf0aceb5",
     "regions": {
      "4c1e9714-9ba0-45fd-8a2f-ef80a5c85c2e": {
       "attrs": {
        "height": 0.8,
        "width": 0.8,
        "x": 0.1,
        "y": 0.1
       },
       "content": {
        "cell": "6534d4dc-125f-47e6-a022-cf1e0d277174",
        "part": "whole"
       },
       "id": "4c1e9714-9ba0-45fd-8a2f-ef80a5c85c2e"
      }
     }
    },
    "e76e9a02-54c1-4ec9-80fb-c611ed398122": {
     "id": "e76e9a02-54c1-4ec9-80fb-c611ed398122",
     "prev": "90af992d-eb6d-4496-b2d2-6aa9a95b6a61",
     "regions": {
      "9491b84d-193b-40ff-9321-d21eb1ba88d4": {
       "attrs": {
        "height": 0.8,
        "width": 0.8,
        "x": 0.1,
        "y": 0.1
       },
       "content": {
        "cell": "b64ec10e-fa9d-4f3f-907f-6799611ed6b1",
        "part": "whole"
       },
       "id": "9491b84d-193b-40ff-9321-d21eb1ba88d4"
      }
     }
    }
   },
   "themes": {}
  }
 },
 "nbformat": 4,
 "nbformat_minor": 0
}<|MERGE_RESOLUTION|>--- conflicted
+++ resolved
@@ -1165,14 +1165,10 @@
     "# TODO add features of your own design, which may be a combination of the above or something else\n",
     "# Name these whatever you would like\n",
     "\n",
-<<<<<<< HEAD
     "# TODO define a list named 'features_custom' for building the training set\n",
     "features_custom = ['dist-x', 'dist-y']\n",
     "asl.df['dist-x'] = np.hypot(asl.df['right-x'], asl.df['left-x'])\n",
     "asl.df['dist-y'] = np.hypot(asl.df['right-y'], asl.df['left-y'])\n"
-=======
-    "# TODO define a list named 'features_custom' for building the training set"
->>>>>>> 1a64b38a
    ]
   },
   {
